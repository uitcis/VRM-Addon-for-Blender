--- conflicted
+++ resolved
@@ -84,12 +84,8 @@
         + "so bone movement may cause jagged meshes",
     ): "4つに制限しません。ほとんどのビューアでは4つに制限するため、"
     + "ボーンを動かした際に予期しないメッシュの変形が発生する可能性があります。",
-<<<<<<< HEAD
-    ("*", "Export Lights"): "ライトをエクスポート",
+    ("*", "Export Lights"): "ライトをエクスポートする",
     ("*", "Use Active Scene"): "アクティブなシーンのみをエクスポート",
-=======
-    ("*", "Export Lights"): "ライトをエクスポートする",
->>>>>>> d851a689
     (
         "*",
         "No error. Ready for export VRM",
