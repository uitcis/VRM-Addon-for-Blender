--- conflicted
+++ resolved
@@ -2051,28 +2051,6 @@
                         # https://github.com/saturday06/VRM-Addon-for-Blender/issues/381#issuecomment-1838365762
                         export_try_sparse_sk=False,
                     )
-<<<<<<< HEAD
-                except RuntimeError:
-                    logger.exception("Failed to export VRM with animations")
-                    # TODO: check traceback
-                    export_scene_gltf(
-                        filepath=str(filepath),
-                        check_existing=False,
-                        export_format="GLB",
-                        export_extras=True,
-                        export_current_frame=True,
-                        use_selection=True,
-                        export_def_bones=True,
-                        export_animations=False,
-                        export_rest_position_armature=False,
-                        export_apply=True,  # Enable non-destructive export
-                        export_all_influences=True,  # Models may appear incorrectly in many viewers
-                        export_lights=True,  # TODO: Expose UI Option, Unity allows light export
-                        use_active_scene=True,  # Reduce File Size
-                        # UniVRM 0.115.0 doesn't support `export_try_sparse_sk`
-                        # https://github.com/saturday06/VRM-Addon-for-Blender/issues/381#issuecomment-1838365762
-                        export_try_sparse_sk=False,
-=======
                 )
                 if export_scene_gltf_result == {"CANCELLED"}:
                     return None
@@ -2080,7 +2058,6 @@
                     message = (
                         'The glTF2 Exporter has not been {"FINISHED"}'
                         f" but {export_scene_gltf_result}"
->>>>>>> 2e3885bc
                     )
                     raise AssertionError(message)
                 extra_name_assigned_glb = filepath.read_bytes()
