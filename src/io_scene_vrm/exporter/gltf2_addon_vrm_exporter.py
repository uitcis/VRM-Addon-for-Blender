--- conflicted
+++ resolved
@@ -2034,16 +2034,13 @@
                         export_def_bones=True,
                         export_animations=True,
                         export_rest_position_armature=False,
-<<<<<<< HEAD
                         export_apply=True,  # Enable non-destructive export
                         export_all_influences=True,  # Models may appear incorrectly in many viewers
                         export_lights=True,  # TODO: Expose UI Option, Unity allows light export
                         use_active_scene=True,  # Reduce File Size
-=======
                         # UniVRM 0.115.0 doesn't support `export_try_sparse_sk`
                         # https://github.com/saturday06/VRM-Addon-for-Blender/issues/381#issuecomment-1838365762
                         export_try_sparse_sk=False,
->>>>>>> 01fcb0e9
                     )
                 except RuntimeError:
                     logger.exception("Failed to export VRM with animations")
@@ -2058,16 +2055,13 @@
                         export_def_bones=True,
                         export_animations=False,
                         export_rest_position_armature=False,
-<<<<<<< HEAD
                         export_apply=True,  # Enable non-destructive export
                         export_all_influences=True,  # Models may appear incorrectly in many viewers
                         export_lights=True,  # TODO: Expose UI Option, Unity allows light export
                         use_active_scene=True,  # Reduce File Size
-=======
                         # UniVRM 0.115.0 doesn't support `export_try_sparse_sk`
                         # https://github.com/saturday06/VRM-Addon-for-Blender/issues/381#issuecomment-1838365762
                         export_try_sparse_sk=False,
->>>>>>> 01fcb0e9
                     )
                 extra_name_assigned_glb = filepath.read_bytes()
         finally:
