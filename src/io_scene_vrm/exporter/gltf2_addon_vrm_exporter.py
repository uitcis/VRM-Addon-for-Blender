--- conflicted
+++ resolved
@@ -2045,15 +2045,11 @@
                         export_def_bones=True,
                         export_animations=True,
                         export_rest_position_armature=False,
-<<<<<<< HEAD
                         export_apply=True,  # Enable non-destructive export
-                        export_all_influences=True,  # Models may appear incorrectly in many viewers
+                        # Models may appear incorrectly in many viewers
+                        export_all_influences=self.export_all_influences,
                         export_lights=True,  # TODO: Expose UI Option, Unity allows light export
                         use_active_scene=True,  # Reduce File Size
-=======
-                        # Models may appear incorrectly in many viewers
-                        export_all_influences=self.export_all_influences,
->>>>>>> 914cc44b
                         # UniVRM 0.115.0 doesn't support `export_try_sparse_sk`
                         # https://github.com/saturday06/VRM-Addon-for-Blender/issues/381#issuecomment-1838365762
                         export_try_sparse_sk=False,
