from collections.abc import Set
from pathlib import Path
from typing import TYPE_CHECKING

import bpy
from bpy.app.translations import pgettext
from bpy.props import BoolProperty, CollectionProperty, StringProperty
from bpy.types import (
    Armature,
    Context,
    Event,
    Object,
    Operator,
    Panel,
    SpaceFileBrowser,
    UILayout,
)
from bpy_extras.io_utils import ExportHelper

from ..common import version
from ..common.logging import get_logger
from ..common.preferences import (
    copy_export_preferences,
    draw_export_preferences_layout,
    get_preferences,
)
from ..editor import search, validation
from ..editor.ops import VRM_OT_open_url_in_web_browser, layout_operator
from ..editor.property_group import CollectionPropertyProtocol, StringPropertyGroup
from ..editor.validation import VrmValidationError
from ..editor.vrm0.panel import (
    draw_vrm0_humanoid_operators_layout,
    draw_vrm0_humanoid_optional_bones_layout,
    draw_vrm0_humanoid_required_bones_layout,
)
from ..editor.vrm0.property_group import Vrm0HumanoidPropertyGroup
from ..editor.vrm1.ops import VRM_OT_assign_vrm1_humanoid_human_bones_automatically
from ..editor.vrm1.panel import (
    draw_vrm1_humanoid_optional_bones_layout,
    draw_vrm1_humanoid_required_bones_layout,
)
from ..editor.vrm1.property_group import Vrm1HumanBonesPropertyGroup
from .abstract_base_vrm_exporter import AbstractBaseVrmExporter
from .gltf2_addon_vrm_exporter import Gltf2AddonVrmExporter
from .legacy_vrm_exporter import LegacyVrmExporter
from .vrm_animation_exporter import VrmAnimationExporter

logger = get_logger(__name__)


def export_vrm_update_addon_preferences(
    export_op: "EXPORT_SCENE_OT_vrm", context: Context
) -> None:
    if export_op.use_addon_preferences:
        copy_export_preferences(source=export_op, destination=get_preferences(context))

<<<<<<< HEAD
    if bool(preferences.export_only_deform_bones) != bool(
        export_op.export_only_deform_bones
    ):
        preferences.export_only_deform_bones = export_op.export_only_deform_bones
        changed = True

    if bool(preferences.export_apply_modifiers) != bool(
        export_op.export_apply_modifiers
    ):
        preferences.export_apply_modifiers = export_op.export_apply_modifiers
        changed = True

    if preferences.enable_advanced_preferences != export_op.enable_advanced_preferences:
        preferences.enable_advanced_preferences = export_op.enable_advanced_preferences
        changed = True

    if preferences.export_fb_ngon_encoding != export_op.export_fb_ngon_encoding:
        preferences.export_fb_ngon_encoding = export_op.export_fb_ngon_encoding
        changed = True

    if bool(preferences.export_all_influences) != bool(export_op.export_all_influences):
        preferences.export_all_influences = export_op.export_all_influences
        changed = True

    if bool(preferences.export_lights) != bool(export_op.export_lights):
        preferences.export_lights = export_op.export_lights
        changed = True

    if bool(preferences.use_active_scene) != bool(export_op.use_active_scene):
        preferences.use_active_scene = export_op.use_active_scene
        changed = True

    if changed:
        validation.WM_OT_vrm_validator.detect_errors(
            context,
            export_op.errors,
            export_op.armature_object_name,
        )
=======
    validation.WM_OT_vrm_validator.detect_errors(
        context,
        export_op.errors,
        export_op.armature_object_name,
    )
>>>>>>> 0f32c467


class EXPORT_SCENE_OT_vrm(Operator, ExportHelper):
    bl_idname = "export_scene.vrm"
    bl_label = "Export VRM"
    bl_description = "Export VRM"
    bl_options: Set[str] = {"REGISTER", "UNDO"}

    filename_ext = ".vrm"
    filter_glob: StringProperty(  # type: ignore[valid-type]
        default="*.vrm",
        options={"HIDDEN"},
    )

    use_addon_preferences: BoolProperty(  # type: ignore[valid-type]
        name="Export using add-on preferences",
        description="Export using add-on preferences instead of operator arguments",
    )
    export_invisibles: BoolProperty(  # type: ignore[valid-type]
        name="Export Invisible Objects",
        update=export_vrm_update_addon_preferences,
    )
    export_only_selections: BoolProperty(  # type: ignore[valid-type]
        name="Export Only Selections",
        update=export_vrm_update_addon_preferences,
    )
    export_only_deform_bones: BoolProperty(  # type: ignore[valid-type]
        name="Export Only Deform Bones",
        update=export_vrm_update_addon_preferences,
        default=True,
    )
    export_apply_modifiers: BoolProperty(  # type: ignore[valid-type]
        name="Apply Modifiers",
        update=export_vrm_update_addon_preferences,
        default=True,
    )
    enable_advanced_preferences: BoolProperty(  # type: ignore[valid-type]
        name="Enable Advanced Options",
        update=export_vrm_update_addon_preferences,
    )
    export_fb_ngon_encoding: BoolProperty(  # type: ignore[valid-type]
        name="Try the FB_ngon_encoding under development"
        + " (Exported meshes can be corrupted)",
        update=export_vrm_update_addon_preferences,
    )
<<<<<<< HEAD
    export_all_influences: BoolProperty(  # type: ignore[valid-type]
        name="Export All Bone Influences",
        description="Don't limit to 4, most viewers truncate to 4,"
        + " so bone movement may cause jagged meshes",
        update=export_vrm_update_addon_preferences,
        default=True,
    )
    export_lights: BoolProperty(  # type: ignore[valid-type]
        name="Export Lights",
    )
    use_active_scene: BoolProperty(  # type: ignore[valid-type]
        name="Only Export the Active Scene",
        default=True,
    )
    errors: CollectionProperty(type=validation.VrmValidationError)  # type: ignore[valid-type]
=======

    errors: CollectionProperty(  # type: ignore[valid-type]
        type=validation.VrmValidationError,
        options={"HIDDEN"},
    )
>>>>>>> 0f32c467
    armature_object_name: StringProperty(  # type: ignore[valid-type]
        options={"HIDDEN"},
    )
    ignore_warning: BoolProperty(  # type: ignore[valid-type]
        options={"HIDDEN"},
    )

    def execute(self, context: Context) -> set[str]:
        if not self.filepath:
            return {"CANCELLED"}

        if self.use_addon_preferences:
            copy_export_preferences(source=get_preferences(context), destination=self)

        if bpy.ops.vrm.model_validate(
            "INVOKE_DEFAULT",
            show_successful_message=False,
            armature_object_name=self.armature_object_name,
        ) != {"FINISHED"}:
            return {"CANCELLED"}

<<<<<<< HEAD
        preferences = get_preferences(context)
        export_invisibles = preferences.export_invisibles
        export_only_selections = preferences.export_only_selections
        export_lights = bool(preferences.export_lights)
        if preferences.enable_advanced_preferences:
            export_fb_ngon_encoding = preferences.export_fb_ngon_encoding
            export_all_influences = bool(preferences.export_all_influences)
            export_lights = bool(preferences.export_lights)
            use_active_scene = bool(preferences.use_active_scene)
=======
        if self.enable_advanced_preferences:
            export_fb_ngon_encoding = self.export_fb_ngon_encoding
>>>>>>> 0f32c467
        else:
            export_fb_ngon_encoding = False
            export_all_influences = True
            export_lights = True
            use_active_scene = True

        export_objects = search.export_objects(
            context,
<<<<<<< HEAD
            export_invisibles,
            export_only_selections,
            export_lights,
=======
            self.export_invisibles,
            self.export_only_selections,
>>>>>>> 0f32c467
            self.armature_object_name,
        )
        is_vrm1 = any(
            obj.type == "ARMATURE"
            and isinstance(obj.data, Armature)
            and obj.data.vrm_addon_extension.is_vrm1()
            for obj in export_objects
        )

        if is_vrm1:
            vrm_exporter: AbstractBaseVrmExporter = Gltf2AddonVrmExporter(
                context, export_objects
            )
        else:
            vrm_exporter = LegacyVrmExporter(
                context,
                export_objects,
                export_fb_ngon_encoding,
            )

        vrm_bin = vrm_exporter.export_vrm()
        if vrm_bin is None:
            return {"CANCELLED"}
        Path(self.filepath).write_bytes(vrm_bin)
        return {"FINISHED"}

    def invoke(self, context: Context, event: Event) -> set[str]:
<<<<<<< HEAD
        preferences = get_preferences(context)
        (
            self.export_invisibles,
            self.export_only_selections,
            self.export_only_deform_bones,
            self.export_apply_modifiers,
            self.enable_advanced_preferences,
            self.export_fb_ngon_encoding,
            self.export_all_influences,
            self.export_lights,
            self.use_active_scene,
        ) = (
            preferences.export_invisibles,
            preferences.export_only_selections,
            bool(preferences.export_only_deform_bones),
            bool(preferences.export_apply_modifiers),
            preferences.enable_advanced_preferences,
            preferences.export_fb_ngon_encoding,
            bool(preferences.export_all_influences),
            bool(preferences.export_lights),
            bool(preferences.use_active_scene),
        )
=======
        self.use_addon_preferences = True
        copy_export_preferences(source=get_preferences(context), destination=self)

>>>>>>> 0f32c467
        if "gltf" not in dir(bpy.ops.export_scene):
            return bpy.ops.wm.vrm_gltf2_addon_disabled_warning(
                "INVOKE_DEFAULT",
            )

        export_objects = search.export_objects(
            context,
            self.export_invisibles,
            self.export_only_selections,
            bool(self.export_lights),
            self.armature_object_name,
        )

        armatures = [obj for obj in export_objects if obj.type == "ARMATURE"]
        if len(armatures) > 1:
            return bpy.ops.wm.vrm_export_armature_selection("INVOKE_DEFAULT")
        if len(armatures) == 1:
            armature = armatures[0]
            armature_data = armature.data
            if not isinstance(armature_data, Armature):
                pass
            elif armature_data.vrm_addon_extension.is_vrm0():
                Vrm0HumanoidPropertyGroup.fixup_human_bones(armature)
                Vrm0HumanoidPropertyGroup.check_last_bone_names_and_update(
                    armature_data.name,
                    defer=False,
                )
                humanoid = armature_data.vrm_addon_extension.vrm0.humanoid
                if all(
                    b.node.bone_name not in b.node_candidates
                    for b in humanoid.human_bones
                ):
                    bpy.ops.vrm.assign_vrm0_humanoid_human_bones_automatically(
                        armature_name=armature.name
                    )
                if not humanoid.all_required_bones_are_assigned():
                    return bpy.ops.wm.vrm_export_human_bones_assignment(
                        "INVOKE_DEFAULT",
                        armature_object_name=self.armature_object_name,
                    )
            elif armature_data.vrm_addon_extension.is_vrm1():
                Vrm1HumanBonesPropertyGroup.fixup_human_bones(armature)
                Vrm1HumanBonesPropertyGroup.check_last_bone_names_and_update(
                    armature_data.name,
                    defer=False,
                )
                human_bones = (
                    armature_data.vrm_addon_extension.vrm1.humanoid.human_bones
                )
                if all(
                    human_bone.node.bone_name not in human_bone.node_candidates
                    for human_bone in (
                        human_bones.human_bone_name_to_human_bone().values()
                    )
                ):
                    bpy.ops.vrm.assign_vrm1_humanoid_human_bones_automatically(
                        armature_name=armature.name
                    )
                if (
                    not human_bones.all_required_bones_are_assigned()
                    and not human_bones.allow_non_humanoid_rig
                ):
                    return bpy.ops.wm.vrm_export_human_bones_assignment(
                        "INVOKE_DEFAULT",
                        armature_object_name=self.armature_object_name,
                    )

        if bpy.ops.vrm.model_validate(
            "INVOKE_DEFAULT",
            show_successful_message=False,
            armature_object_name=self.armature_object_name,
        ) != {"FINISHED"}:
            return {"CANCELLED"}

        validation.WM_OT_vrm_validator.detect_errors(
            context,
            self.errors,
            self.armature_object_name,
        )
        if not self.ignore_warning and any(
            error.severity <= 1 for error in self.errors
        ):
            return bpy.ops.wm.vrm_export_confirmation(
                "INVOKE_DEFAULT", armature_object_name=self.armature_object_name
            )

        return ExportHelper.invoke(self, context, event)

    def draw(self, _context: Context) -> None:
        pass  # Is needed to get panels available

    if TYPE_CHECKING:
        # This code is auto generated.
        # `poetry run python tools/property_typing.py`
        filter_glob: str  # type: ignore[no-redef]
        use_addon_preferences: bool  # type: ignore[no-redef]
        export_invisibles: bool  # type: ignore[no-redef]
        export_only_selections: bool  # type: ignore[no-redef]
        export_only_deform_bones: bool  # type: ignore[no-redef]
        export_apply_modifiers: bool  # type: ignore[no-redef]
        enable_advanced_preferences: bool  # type: ignore[no-redef]
        export_fb_ngon_encoding: bool  # type: ignore[no-redef]
        export_all_influences: bool  # type: ignore[no-redef]
        export_lights: bool  # type: ignore[no-redef]
        use_active_scene: bool  # type: ignore[no-redef]
        errors: CollectionPropertyProtocol[VrmValidationError]  # type: ignore[no-redef]
        armature_object_name: str  # type: ignore[no-redef]
        ignore_warning: bool  # type: ignore[no-redef]


class VRM_PT_export_file_browser_tool_props(Panel):
    bl_idname = "VRM_IMPORTER_PT_export_error_messages"
    bl_space_type = "FILE_BROWSER"
    bl_region_type = "TOOL_PROPS"
    bl_parent_id = "FILE_PT_operator"
    bl_label = ""
    bl_options: Set[str] = {"HIDE_HEADER"}

    @classmethod
    def poll(cls, context: Context) -> bool:
        space_data = context.space_data
        if not isinstance(space_data, SpaceFileBrowser):
            return False
        return space_data.active_operator.bl_idname == "EXPORT_SCENE_OT_vrm"

    def draw(self, context: Context) -> None:
        space_data = context.space_data
        if not isinstance(space_data, SpaceFileBrowser):
            return

        operator = space_data.active_operator
        if not isinstance(operator, EXPORT_SCENE_OT_vrm):
            return

        layout = self.layout

        warning_message = version.panel_warning_message()
        if warning_message:
            box = layout.box()
            warning_column = box.column(align=True)
            for index, warning_line in enumerate(warning_message.splitlines()):
                warning_column.label(
                    text=warning_line,
                    translate=False,
                    icon="NONE" if index else "ERROR",
                )

<<<<<<< HEAD
        layout.prop(operator, "export_invisibles")
        layout.prop(operator, "export_only_selections")
        layout.prop(operator, "export_only_deform_bones")
        layout.prop(operator, "export_apply_modifiers")
        layout.prop(operator, "enable_advanced_preferences")
        if getattr(operator, "enable_advanced_preferences", False):
            advanced_options_box = layout.box()
            advanced_options_box.prop(operator, "export_fb_ngon_encoding")
            advanced_options_box.prop(operator, "export_all_influences")
            advanced_options_box.prop(operator, "export_lights")
            advanced_options_box.prop(operator, "use_active_scene")
        validation.WM_OT_vrm_validator.draw_errors(operator.errors, False, layout.box())
=======
        draw_export_preferences_layout(operator, layout)

        if operator.errors:
            validation.WM_OT_vrm_validator.draw_errors(
                operator.errors, False, layout.box()
            )
>>>>>>> 0f32c467


class VRM_PT_export_vrma_help(Panel):
    bl_idname = "VRM_PT_export_vrma_help"
    bl_space_type = "FILE_BROWSER"
    bl_region_type = "TOOL_PROPS"
    bl_parent_id = "FILE_PT_operator"
    bl_label = ""
    bl_options: Set[str] = {"HIDE_HEADER"}

    @classmethod
    def poll(cls, context: Context) -> bool:
        space_data = context.space_data
        if not isinstance(space_data, SpaceFileBrowser):
            return False
        return space_data.active_operator.bl_idname == "EXPORT_SCENE_OT_vrma"

    def draw(self, _context: Context) -> None:
        draw_help_message(self.layout)


def menu_export(menu_op: Operator, _context: Context) -> None:
    vrm_export_op = layout_operator(
        menu_op.layout, EXPORT_SCENE_OT_vrm, text="VRM (.vrm)"
    )
    vrm_export_op.use_addon_preferences = True
    vrm_export_op.armature_object_name = ""
    vrm_export_op.ignore_warning = False

    vrma_export_op = layout_operator(
        menu_op.layout, EXPORT_SCENE_OT_vrma, text="VRM Animation DRAFT (.vrma)"
    )
    vrma_export_op.armature_object_name = ""


class EXPORT_SCENE_OT_vrma(Operator, ExportHelper):
    bl_idname = "export_scene.vrma"
    bl_label = "Export VRM Animation"
    bl_description = "Export VRM Animation"
    bl_options: Set[str] = {"REGISTER", "UNDO"}

    filename_ext = ".vrma"
    filter_glob: StringProperty(  # type: ignore[valid-type]
        default="*.vrma",
        options={"HIDDEN"},
    )

    armature_object_name: StringProperty(  # type: ignore[valid-type]
        options={"HIDDEN"},
    )

    def execute(self, context: Context) -> set[str]:
        if WM_OT_vrma_export_prerequisite.detect_errors(
            context, self.armature_object_name
        ):
            return {"CANCELLED"}
        if not self.filepath:
            return {"CANCELLED"}
        if not self.armature_object_name:
            armature = search.current_armature(context)
        else:
            armature = context.blend_data.objects.get(self.armature_object_name)
        if not armature:
            return {"CANCELLED"}
        return VrmAnimationExporter.execute(context, Path(self.filepath), armature)

    def invoke(self, context: Context, event: Event) -> set[str]:
        if WM_OT_vrma_export_prerequisite.detect_errors(
            context, self.armature_object_name
        ):
            return bpy.ops.wm.vrma_export_prerequisite(
                "INVOKE_DEFAULT",
                armature_object_name=self.armature_object_name,
            )
        return ExportHelper.invoke(self, context, event)

    def draw(self, _context: Context) -> None:
        pass  # Is needed to get panels available

    if TYPE_CHECKING:
        # This code is auto generated.
        # `poetry run python tools/property_typing.py`
        filter_glob: str  # type: ignore[no-redef]
        armature_object_name: str  # type: ignore[no-redef]


class WM_OT_vrm_export_human_bones_assignment(Operator):
    bl_label = "VRM Required Bones Assignment"
    bl_idname = "wm.vrm_export_human_bones_assignment"
    bl_options: Set[str] = {"REGISTER", "UNDO"}

    armature_object_name: StringProperty(  # type: ignore[valid-type]
        options={"HIDDEN"},
    )

    def execute(self, context: Context) -> set[str]:
        preferences = get_preferences(context)
        export_invisibles = preferences.export_invisibles
        export_only_selections = preferences.export_only_selections
        export_lights = bool(preferences.export_lights)
        export_objects = search.export_objects(
            context,
            export_invisibles,
            export_only_selections,
            export_lights,
            self.armature_object_name,
        )
        armatures = [obj for obj in export_objects if obj.type == "ARMATURE"]
        if len(armatures) != 1:
            return {"CANCELLED"}
        armature = armatures[0]
        armature_data = armature.data
        if not isinstance(armature_data, Armature):
            return {"CANCELLED"}
        if armature_data.vrm_addon_extension.is_vrm0():
            Vrm0HumanoidPropertyGroup.fixup_human_bones(armature)
            Vrm0HumanoidPropertyGroup.check_last_bone_names_and_update(
                armature_data.name,
                defer=False,
            )
            humanoid = armature_data.vrm_addon_extension.vrm0.humanoid
            if not humanoid.all_required_bones_are_assigned():
                return {"CANCELLED"}
        elif armature_data.vrm_addon_extension.is_vrm1():
            Vrm1HumanBonesPropertyGroup.fixup_human_bones(armature)
            Vrm1HumanBonesPropertyGroup.check_last_bone_names_and_update(
                armature_data.name,
                defer=False,
            )
            human_bones = armature_data.vrm_addon_extension.vrm1.humanoid.human_bones
            if (
                not human_bones.all_required_bones_are_assigned()
                and not human_bones.allow_non_humanoid_rig
            ):
                return {"CANCELLED"}
        else:
            return {"CANCELLED"}
        return bpy.ops.export_scene.vrm(
            "INVOKE_DEFAULT", armature_object_name=self.armature_object_name
        )

    def invoke(self, context: Context, _event: Event) -> set[str]:
        return context.window_manager.invoke_props_dialog(self, width=800)

    def draw(self, context: Context) -> None:
        preferences = get_preferences(context)
        export_invisibles = preferences.export_invisibles
        export_only_selections = preferences.export_only_selections
        export_lights = bool(preferences.export_lights)

        armatures = [
            obj
            for obj in search.export_objects(
                context,
                export_invisibles,
                export_only_selections,
                export_lights,
                self.armature_object_name,
            )
            if obj.type == "ARMATURE"
        ]
        if not armatures:
            return
        armature = armatures[0]
        armature_data = armature.data
        if not isinstance(armature_data, Armature):
            return

        if armature_data.vrm_addon_extension.is_vrm0():
            WM_OT_vrm_export_human_bones_assignment.draw_vrm0(self.layout, armature)
        elif armature_data.vrm_addon_extension.is_vrm1():
            WM_OT_vrm_export_human_bones_assignment.draw_vrm1(self.layout, armature)

    @staticmethod
    def draw_vrm0(layout: UILayout, armature: Object) -> None:
        armature_data = armature.data
        if not isinstance(armature_data, Armature):
            return

        humanoid = armature_data.vrm_addon_extension.vrm0.humanoid
        if humanoid.all_required_bones_are_assigned():
            alert_box = layout.box()
            alert_box.label(
                text="All VRM Required Bones have been assigned.", icon="CHECKMARK"
            )
        else:
            alert_box = layout.box()
            alert_box.alert = True
            alert_box.label(
                text="There are unassigned VRM Required Bones. Please assign all.",
                icon="ERROR",
            )
        draw_vrm0_humanoid_operators_layout(armature, layout)
        row = layout.split(factor=0.5)
        draw_vrm0_humanoid_required_bones_layout(armature, row.column())
        draw_vrm0_humanoid_optional_bones_layout(armature, row.column())

    @staticmethod
    def draw_vrm1(layout: UILayout, armature: Object) -> None:
        armature_data = armature.data
        if not isinstance(armature_data, Armature):
            return

        human_bones = armature_data.vrm_addon_extension.vrm1.humanoid.human_bones
        if human_bones.all_required_bones_are_assigned():
            alert_box = layout.box()
            alert_box.label(
                text="All VRM Required Bones have been assigned.", icon="CHECKMARK"
            )
        elif human_bones.allow_non_humanoid_rig:
            alert_box = layout.box()
            alert_box.label(
                text="This armature will be exported but not as humanoid."
                + " It can not have animations applied"
                + " for humanoid avatars.",
                icon="CHECKMARK",
            )
        else:
            alert_box = layout.box()
            alert_box.alert = True
            alert_column = alert_box.column(align=True)
            for error_message in human_bones.error_messages():
                alert_column.label(text=error_message, translate=False, icon="ERROR")

        layout_operator(
            layout,
            VRM_OT_assign_vrm1_humanoid_human_bones_automatically,
            icon="ARMATURE_DATA",
        ).armature_name = armature.name

        row = layout.split(factor=0.5)
        draw_vrm1_humanoid_required_bones_layout(human_bones, row.column())
        draw_vrm1_humanoid_optional_bones_layout(human_bones, row.column())

        non_humanoid_export_column = layout.column()
        non_humanoid_export_column.prop(human_bones, "allow_non_humanoid_rig")

    if TYPE_CHECKING:
        # This code is auto generated.
        # `poetry run python tools/property_typing.py`
        armature_object_name: str  # type: ignore[no-redef]


class WM_OT_vrm_export_confirmation(Operator):
    bl_label = "VRM Export Confirmation"
    bl_idname = "wm.vrm_export_confirmation"
    bl_options: Set[str] = {"REGISTER", "UNDO"}

    errors: CollectionProperty(type=validation.VrmValidationError)  # type: ignore[valid-type]

    armature_object_name: StringProperty(  # type: ignore[valid-type]
        options={"HIDDEN"},
    )

    export_anyway: BoolProperty(  # type: ignore[valid-type]
        name="Export Anyway",
    )

    def execute(self, _context: Context) -> set[str]:
        if not self.export_anyway:
            return {"CANCELLED"}
        bpy.ops.export_scene.vrm(
            "INVOKE_DEFAULT",
            ignore_warning=True,
            armature_object_name=self.armature_object_name,
        )
        return {"FINISHED"}

    def invoke(self, context: Context, _event: Event) -> set[str]:
        validation.WM_OT_vrm_validator.detect_errors(
            context,
            self.errors,
            self.armature_object_name,
        )
        return context.window_manager.invoke_props_dialog(self, width=800)

    def draw(self, _context: Context) -> None:
        layout = self.layout
        layout.label(
            text="There is a high-impact warning. VRM may not export as intended.",
            icon="ERROR",
        )

        column = layout.column()
        for error in self.errors:
            if error.severity != 1:
                continue
            column.prop(
                error,
                "message",
                text="",
                translate=False,
            )

        layout.prop(self, "export_anyway")

    if TYPE_CHECKING:
        # This code is auto generated.
        # `poetry run python tools/property_typing.py`
        errors: CollectionPropertyProtocol[VrmValidationError]  # type: ignore[no-redef]
        armature_object_name: str  # type: ignore[no-redef]
        export_anyway: bool  # type: ignore[no-redef]


class WM_OT_vrm_export_armature_selection(Operator):
    bl_label = "VRM Export Armature Selection"
    bl_idname = "wm.vrm_export_armature_selection"
    bl_options: Set[str] = {"REGISTER", "UNDO"}

    armature_object_name: StringProperty(  # type: ignore[valid-type]
        options={"HIDDEN"},
    )
    armature_object_name_candidates: CollectionProperty(  # type: ignore[valid-type]
        type=StringPropertyGroup,
        options={"HIDDEN"},
    )

    def execute(self, context: Context) -> set[str]:
        if not self.armature_object_name:
            return {"CANCELLED"}
        armature_object = context.blend_data.objects.get(self.armature_object_name)
        if not armature_object or armature_object.type != "ARMATURE":
            return {"CANCELLED"}
        bpy.ops.export_scene.vrm(
            "INVOKE_DEFAULT", armature_object_name=self.armature_object_name
        )

        return {"FINISHED"}

    def invoke(self, context: Context, _event: Event) -> set[str]:
        if not self.armature_object_name:
            armature_object = search.current_armature(context)
            if armature_object:
                self.armature_object_name = armature_object.name
        self.armature_object_name_candidates.clear()
        for obj in context.blend_data.objects:
            if obj.type != "ARMATURE":
                continue
            candidate = self.armature_object_name_candidates.add()
            candidate.value = obj.name

        return context.window_manager.invoke_props_dialog(self, width=600)

    def draw(self, _context: Context) -> None:
        layout = self.layout
        layout.label(
            text="Multiple armatures were found; please select one to export as VRM.",
            icon="ERROR",
        )

        layout.prop_search(
            self,
            "armature_object_name",
            self,
            "armature_object_name_candidates",
            icon="OUTLINER_OB_ARMATURE",
            text="",
            translate=False,
        )

    if TYPE_CHECKING:
        # This code is auto generated.
        # `poetry run python tools/property_typing.py`
        armature_object_name: str  # type: ignore[no-redef]
        armature_object_name_candidates: CollectionPropertyProtocol[StringPropertyGroup]  # type: ignore[no-redef]


class WM_OT_vrma_export_prerequisite(Operator):
    bl_label = "VRM Animation Export Prerequisite"
    bl_idname = "wm.vrma_export_prerequisite"
    bl_options: Set[str] = {"REGISTER", "UNDO"}

    armature_object_name: StringProperty(  # type: ignore[valid-type]
        options={"HIDDEN"},
    )
    armature_object_name_candidates: CollectionProperty(  # type: ignore[valid-type]
        type=StringPropertyGroup,
        options={"HIDDEN"},
    )

    @staticmethod
    def detect_errors(context: Context, armature_object_name: str) -> list[str]:
        error_messages = []

        if not armature_object_name:
            armature = search.current_armature(context)
        else:
            armature = context.blend_data.objects.get(armature_object_name)

        if not armature:
            error_messages.append(pgettext("Armature not found"))
            return error_messages

        armature_data = armature.data
        if not isinstance(armature_data, Armature):
            error_messages.append(pgettext("Armature not found"))
            return error_messages

        ext = armature_data.vrm_addon_extension
        if armature_data.vrm_addon_extension.is_vrm1():
            humanoid = ext.vrm1.humanoid
            if not humanoid.human_bones.all_required_bones_are_assigned():
                error_messages.append(pgettext("Please assign required human bones"))
        else:
            error_messages.append(pgettext("Please set the version of VRM to 1.0"))

        return error_messages

    def execute(self, _context: Context) -> set[str]:
        return bpy.ops.export_scene.vrma(
            "INVOKE_DEFAULT", armature_object_name=self.armature_object_name
        )

    def invoke(self, context: Context, _event: Event) -> set[str]:
        if not self.armature_object_name:
            armature_object = search.current_armature(context)
            if armature_object:
                self.armature_object_name = armature_object.name
        self.armature_object_name_candidates.clear()
        for obj in context.blend_data.objects:
            if obj.type != "ARMATURE":
                continue
            candidate = self.armature_object_name_candidates.add()
            candidate.value = obj.name
        return context.window_manager.invoke_props_dialog(self, width=800)

    def draw(self, context: Context) -> None:
        layout = self.layout

        layout.label(
            text="VRM Animation export requires a VRM 1.0 armature",
            icon="INFO",
        )

        error_messages = WM_OT_vrma_export_prerequisite.detect_errors(
            context, self.armature_object_name
        )

        layout.prop_search(
            self,
            "armature_object_name",
            self,
            "armature_object_name_candidates",
            icon="OUTLINER_OB_ARMATURE",
            text="Armature to be exported",
        )

        if error_messages:
            error_column = layout.box().column(align=True)
            for error_message in error_messages:
                error_column.label(text=error_message, icon="ERROR", translate=False)

        if not self.armature_object_name:
            armature = search.current_armature(context)
        else:
            armature = context.blend_data.objects.get(self.armature_object_name)
        if armature:
            armature_data = armature.data
            if isinstance(armature_data, Armature):
                ext = armature_data.vrm_addon_extension
                if armature_data.vrm_addon_extension.is_vrm1():
                    humanoid = ext.vrm1.humanoid
                    if not humanoid.human_bones.all_required_bones_are_assigned():
                        WM_OT_vrm_export_human_bones_assignment.draw_vrm1(
                            self.layout, armature
                        )

        draw_help_message(layout)

    if TYPE_CHECKING:
        # This code is auto generated.
        # `poetry run python tools/property_typing.py`
        armature_object_name: str  # type: ignore[no-redef]
        armature_object_name_candidates: CollectionPropertyProtocol[StringPropertyGroup]  # type: ignore[no-redef]


def draw_help_message(layout: UILayout) -> None:
    help_message = pgettext(
        "Animations to be exported\n"
        + "- Humanoid bone rotations\n"
        + "- Humanoid hips bone translations\n"
        + "- Expression preview value\n"
        + '- "Look At" value currently not supported\n'
    )
    help_box = layout.box()
    help_column = help_box.column(align=True)
    for index, help_line in enumerate(help_message.splitlines()):
        help_column.label(
            text=help_line,
            translate=False,
            icon="NONE" if index else "INFO",
        )

    open_op = layout_operator(
        help_column,
        VRM_OT_open_url_in_web_browser,
        icon="URL",
        text="Open help in a Web Browser",
    )
    open_op.url = pgettext("https://vrm-addon-for-blender.info/en/animation/")<|MERGE_RESOLUTION|>--- conflicted
+++ resolved
@@ -54,52 +54,11 @@
     if export_op.use_addon_preferences:
         copy_export_preferences(source=export_op, destination=get_preferences(context))
 
-<<<<<<< HEAD
-    if bool(preferences.export_only_deform_bones) != bool(
-        export_op.export_only_deform_bones
-    ):
-        preferences.export_only_deform_bones = export_op.export_only_deform_bones
-        changed = True
-
-    if bool(preferences.export_apply_modifiers) != bool(
-        export_op.export_apply_modifiers
-    ):
-        preferences.export_apply_modifiers = export_op.export_apply_modifiers
-        changed = True
-
-    if preferences.enable_advanced_preferences != export_op.enable_advanced_preferences:
-        preferences.enable_advanced_preferences = export_op.enable_advanced_preferences
-        changed = True
-
-    if preferences.export_fb_ngon_encoding != export_op.export_fb_ngon_encoding:
-        preferences.export_fb_ngon_encoding = export_op.export_fb_ngon_encoding
-        changed = True
-
-    if bool(preferences.export_all_influences) != bool(export_op.export_all_influences):
-        preferences.export_all_influences = export_op.export_all_influences
-        changed = True
-
-    if bool(preferences.export_lights) != bool(export_op.export_lights):
-        preferences.export_lights = export_op.export_lights
-        changed = True
-
-    if bool(preferences.use_active_scene) != bool(export_op.use_active_scene):
-        preferences.use_active_scene = export_op.use_active_scene
-        changed = True
-
-    if changed:
-        validation.WM_OT_vrm_validator.detect_errors(
-            context,
-            export_op.errors,
-            export_op.armature_object_name,
-        )
-=======
     validation.WM_OT_vrm_validator.detect_errors(
         context,
         export_op.errors,
         export_op.armature_object_name,
     )
->>>>>>> 0f32c467
 
 
 class EXPORT_SCENE_OT_vrm(Operator, ExportHelper):
@@ -145,7 +104,6 @@
         + " (Exported meshes can be corrupted)",
         update=export_vrm_update_addon_preferences,
     )
-<<<<<<< HEAD
     export_all_influences: BoolProperty(  # type: ignore[valid-type]
         name="Export All Bone Influences",
         description="Don't limit to 4, most viewers truncate to 4,"
@@ -160,14 +118,11 @@
         name="Only Export the Active Scene",
         default=True,
     )
-    errors: CollectionProperty(type=validation.VrmValidationError)  # type: ignore[valid-type]
-=======
 
     errors: CollectionProperty(  # type: ignore[valid-type]
         type=validation.VrmValidationError,
         options={"HIDDEN"},
     )
->>>>>>> 0f32c467
     armature_object_name: StringProperty(  # type: ignore[valid-type]
         options={"HIDDEN"},
     )
@@ -189,20 +144,8 @@
         ) != {"FINISHED"}:
             return {"CANCELLED"}
 
-<<<<<<< HEAD
-        preferences = get_preferences(context)
-        export_invisibles = preferences.export_invisibles
-        export_only_selections = preferences.export_only_selections
-        export_lights = bool(preferences.export_lights)
-        if preferences.enable_advanced_preferences:
-            export_fb_ngon_encoding = preferences.export_fb_ngon_encoding
-            export_all_influences = bool(preferences.export_all_influences)
-            export_lights = bool(preferences.export_lights)
-            use_active_scene = bool(preferences.use_active_scene)
-=======
         if self.enable_advanced_preferences:
             export_fb_ngon_encoding = self.export_fb_ngon_encoding
->>>>>>> 0f32c467
         else:
             export_fb_ngon_encoding = False
             export_all_influences = True
@@ -211,14 +154,9 @@
 
         export_objects = search.export_objects(
             context,
-<<<<<<< HEAD
-            export_invisibles,
-            export_only_selections,
-            export_lights,
-=======
             self.export_invisibles,
             self.export_only_selections,
->>>>>>> 0f32c467
+            self.export_lights,
             self.armature_object_name,
         )
         is_vrm1 = any(
@@ -246,34 +184,9 @@
         return {"FINISHED"}
 
     def invoke(self, context: Context, event: Event) -> set[str]:
-<<<<<<< HEAD
-        preferences = get_preferences(context)
-        (
-            self.export_invisibles,
-            self.export_only_selections,
-            self.export_only_deform_bones,
-            self.export_apply_modifiers,
-            self.enable_advanced_preferences,
-            self.export_fb_ngon_encoding,
-            self.export_all_influences,
-            self.export_lights,
-            self.use_active_scene,
-        ) = (
-            preferences.export_invisibles,
-            preferences.export_only_selections,
-            bool(preferences.export_only_deform_bones),
-            bool(preferences.export_apply_modifiers),
-            preferences.enable_advanced_preferences,
-            preferences.export_fb_ngon_encoding,
-            bool(preferences.export_all_influences),
-            bool(preferences.export_lights),
-            bool(preferences.use_active_scene),
-        )
-=======
         self.use_addon_preferences = True
         copy_export_preferences(source=get_preferences(context), destination=self)
 
->>>>>>> 0f32c467
         if "gltf" not in dir(bpy.ops.export_scene):
             return bpy.ops.wm.vrm_gltf2_addon_disabled_warning(
                 "INVOKE_DEFAULT",
@@ -421,27 +334,12 @@
                     icon="NONE" if index else "ERROR",
                 )
 
-<<<<<<< HEAD
-        layout.prop(operator, "export_invisibles")
-        layout.prop(operator, "export_only_selections")
-        layout.prop(operator, "export_only_deform_bones")
-        layout.prop(operator, "export_apply_modifiers")
-        layout.prop(operator, "enable_advanced_preferences")
-        if getattr(operator, "enable_advanced_preferences", False):
-            advanced_options_box = layout.box()
-            advanced_options_box.prop(operator, "export_fb_ngon_encoding")
-            advanced_options_box.prop(operator, "export_all_influences")
-            advanced_options_box.prop(operator, "export_lights")
-            advanced_options_box.prop(operator, "use_active_scene")
-        validation.WM_OT_vrm_validator.draw_errors(operator.errors, False, layout.box())
-=======
         draw_export_preferences_layout(operator, layout)
 
         if operator.errors:
             validation.WM_OT_vrm_validator.draw_errors(
                 operator.errors, False, layout.box()
             )
->>>>>>> 0f32c467
 
 
 class VRM_PT_export_vrma_help(Panel):
