--- conflicted
+++ resolved
@@ -106,26 +106,19 @@
     )
     export_all_influences: BoolProperty(  # type: ignore[valid-type]
         name="Export All Bone Influences",
-<<<<<<< HEAD
-        description="Don't limit to 4, most viewers truncate to 4,"
-        + " so bone movement may cause jagged meshes",
-        update=export_vrm_update_addon_preferences,
-        default=True,
-    )
-    export_lights: BoolProperty(  # type: ignore[valid-type]
-        name="Export Lights",
-    )
-    use_active_scene: BoolProperty(  # type: ignore[valid-type]
-        name="Only Export the Active Scene",
-        default=True,
-=======
         description="Don't limit to 4, most viewers truncate to 4, "
         + "so bone movement may cause jagged meshes",
         update=export_vrm_update_addon_preferences,
         # The upstream says that Models may appear incorrectly in many viewers.
         # https://github.com/KhronosGroup/glTF-Blender-IO/blob/356b3dda976303d3ecce8b3bd1591245e576db38/addons/io_scene_gltf2/__init__.py#L760
         default=False,
->>>>>>> 914cc44b
+    )
+    export_lights: BoolProperty(  # type: ignore[valid-type]
+        name="Export Lights",
+    )
+    use_active_scene: BoolProperty(  # type: ignore[valid-type]
+        name="Only Export the Active Scene",
+        default=True,
     )
 
     errors: CollectionProperty(  # type: ignore[valid-type]
@@ -301,11 +294,8 @@
         enable_advanced_preferences: bool  # type: ignore[no-redef]
         export_fb_ngon_encoding: bool  # type: ignore[no-redef]
         export_all_influences: bool  # type: ignore[no-redef]
-<<<<<<< HEAD
         export_lights: bool  # type: ignore[no-redef]
         use_active_scene: bool  # type: ignore[no-redef]
-=======
->>>>>>> 914cc44b
         errors: CollectionPropertyProtocol[VrmValidationError]  # type: ignore[no-redef]
         armature_object_name: str  # type: ignore[no-redef]
         ignore_warning: bool  # type: ignore[no-redef]
