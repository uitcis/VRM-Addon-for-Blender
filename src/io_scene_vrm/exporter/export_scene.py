from collections.abc import Set
from pathlib import Path
from typing import TYPE_CHECKING

import bpy
from bpy.app.translations import pgettext
from bpy.props import BoolProperty, CollectionProperty, StringProperty
from bpy.types import (
    Armature,
    Context,
    Event,
    Object,
    Operator,
    Panel,
    SpaceFileBrowser,
    UILayout,
)
from bpy_extras.io_utils import ExportHelper

from ..common import version
from ..common.logging import get_logger
from ..common.preferences import get_preferences
from ..editor import search, validation
from ..editor.ops import VRM_OT_open_url_in_web_browser, layout_operator
from ..editor.property_group import CollectionPropertyProtocol, StringPropertyGroup
from ..editor.validation import VrmValidationError
from ..editor.vrm0.panel import (
    draw_vrm0_humanoid_operators_layout,
    draw_vrm0_humanoid_optional_bones_layout,
    draw_vrm0_humanoid_required_bones_layout,
)
from ..editor.vrm0.property_group import Vrm0HumanoidPropertyGroup
from ..editor.vrm1.ops import VRM_OT_assign_vrm1_humanoid_human_bones_automatically
from ..editor.vrm1.panel import (
    draw_vrm1_humanoid_optional_bones_layout,
    draw_vrm1_humanoid_required_bones_layout,
)
from ..editor.vrm1.property_group import Vrm1HumanBonesPropertyGroup
from .abstract_base_vrm_exporter import AbstractBaseVrmExporter
from .gltf2_addon_vrm_exporter import Gltf2AddonVrmExporter
from .legacy_vrm_exporter import LegacyVrmExporter
from .vrm_animation_exporter import VrmAnimationExporter

logger = get_logger(__name__)


def export_vrm_update_addon_preferences(
    export_op: "EXPORT_SCENE_OT_vrm", context: Context
) -> None:
    preferences = get_preferences(context)

    changed = False

    if preferences.export_invisibles != export_op.export_invisibles:
        preferences.export_invisibles = export_op.export_invisibles
        changed = True

    if preferences.export_only_selections != export_op.export_only_selections:
        preferences.export_only_selections = export_op.export_only_selections
        changed = True

<<<<<<< HEAD
    if bool(preferences.export_only_deform_bones) != bool(
        export_op.export_only_deform_bones
    ):
        preferences.export_only_deform_bones = export_op.export_only_deform_bones
        changed = True

    if bool(preferences.export_apply_modifiers) != bool(
        export_op.export_apply_modifiers
    ):
        preferences.export_apply_modifiers = export_op.export_apply_modifiers
        changed = True

    if bool(preferences.enable_advanced_preferences) != bool(
        export_op.enable_advanced_preferences
    ):
=======
    if preferences.enable_advanced_preferences != export_op.enable_advanced_preferences:
>>>>>>> 2e3885bc
        preferences.enable_advanced_preferences = export_op.enable_advanced_preferences
        changed = True

    if preferences.export_fb_ngon_encoding != export_op.export_fb_ngon_encoding:
        preferences.export_fb_ngon_encoding = export_op.export_fb_ngon_encoding
        changed = True

    if bool(preferences.export_all_influences) != bool(export_op.export_all_influences):
        preferences.export_all_influences = export_op.export_all_influences
        changed = True

    if bool(preferences.export_lights) != bool(export_op.export_lights):
        preferences.export_lights = export_op.export_lights
        changed = True

    if bool(preferences.use_active_scene) != bool(export_op.use_active_scene):
        preferences.use_active_scene = export_op.use_active_scene
        changed = True

    if changed:
        validation.WM_OT_vrm_validator.detect_errors(
            context,
            export_op.errors,
            export_op.armature_object_name,
        )


class EXPORT_SCENE_OT_vrm(Operator, ExportHelper):
    bl_idname = "export_scene.vrm"
    bl_label = "Export VRM"
    bl_description = "Export VRM"
    bl_options: Set[str] = {"REGISTER", "UNDO"}

    filename_ext = ".vrm"
    filter_glob: StringProperty(  # type: ignore[valid-type]
        default="*.vrm",
        options={"HIDDEN"},
    )

    export_invisibles: BoolProperty(  # type: ignore[valid-type]
        name="Export Invisible Objects",
        update=export_vrm_update_addon_preferences,
    )
    export_only_selections: BoolProperty(  # type: ignore[valid-type]
        name="Export Only Selections",
        update=export_vrm_update_addon_preferences,
    )
<<<<<<< HEAD
    export_only_deform_bones: bpy.props.BoolProperty(  # type: ignore[valid-type]
        name="Export Only Deform Bones",
        update=export_vrm_update_addon_preferences,
        default=True,
    )
    export_apply_modifiers: bpy.props.BoolProperty(  # type: ignore[valid-type]
        name="Apply Modifiers",
        update=export_vrm_update_addon_preferences,
        default=True,
    )
    enable_advanced_preferences: bpy.props.BoolProperty(  # type: ignore[valid-type]
=======
    enable_advanced_preferences: BoolProperty(  # type: ignore[valid-type]
>>>>>>> 2e3885bc
        name="Enable Advanced Options",
        update=export_vrm_update_addon_preferences,
    )
    export_fb_ngon_encoding: BoolProperty(  # type: ignore[valid-type]
        name="Try the FB_ngon_encoding under development"
        + " (Exported meshes can be corrupted)",
        update=export_vrm_update_addon_preferences,
    )
<<<<<<< HEAD
    export_all_influences: bpy.props.BoolProperty(  # type: ignore[valid-type]
        name="Export All Bone Influences",
        description="Don't limit to 4, most viewers truncate to 4,"
        + " so bone movement may cause jagged meshes",
        update=export_vrm_update_addon_preferences,
        default=True,
    )
    export_lights: bpy.props.BoolProperty(  # type: ignore[valid-type]
        name="Export Lights",
    )
    use_active_scene: bpy.props.BoolProperty(  # type: ignore[valid-type]
        name="Only Export the Active Scene",
        default=True,
    )
    errors: bpy.props.CollectionProperty(type=validation.VrmValidationError)  # type: ignore[valid-type]
    armature_object_name: bpy.props.StringProperty(  # type: ignore[valid-type]
=======
    errors: CollectionProperty(type=validation.VrmValidationError)  # type: ignore[valid-type]
    armature_object_name: StringProperty(  # type: ignore[valid-type]
>>>>>>> 2e3885bc
        options={"HIDDEN"},
    )
    ignore_warning: BoolProperty(  # type: ignore[valid-type]
        options={"HIDDEN"},
    )

    def execute(self, context: Context) -> set[str]:
        if not self.filepath:
            return {"CANCELLED"}

        if bpy.ops.vrm.model_validate(
            "INVOKE_DEFAULT",
            show_successful_message=False,
            armature_object_name=self.armature_object_name,
        ) != {"FINISHED"}:
            return {"CANCELLED"}

        preferences = get_preferences(context)
<<<<<<< HEAD
        export_invisibles = bool(preferences.export_invisibles)
        export_only_selections = bool(preferences.export_only_selections)
        export_lights = bool(preferences.export_lights)
        if preferences.enable_advanced_preferences:
            export_fb_ngon_encoding = bool(preferences.export_fb_ngon_encoding)
            export_all_influences = bool(preferences.export_all_influences)
            export_lights = bool(preferences.export_lights)
            use_active_scene = bool(preferences.use_active_scene)
=======
        export_invisibles = preferences.export_invisibles
        export_only_selections = preferences.export_only_selections
        if preferences.enable_advanced_preferences:
            export_fb_ngon_encoding = preferences.export_fb_ngon_encoding
>>>>>>> 2e3885bc
        else:
            export_fb_ngon_encoding = False
            export_all_influences = True
            export_lights = True
            use_active_scene = True

        export_objects = search.export_objects(
            context,
            export_invisibles,
            export_only_selections,
            export_lights,
            self.armature_object_name,
        )
        is_vrm1 = any(
            obj.type == "ARMATURE"
            and isinstance(obj.data, Armature)
            and obj.data.vrm_addon_extension.is_vrm1()
            for obj in export_objects
        )

        if is_vrm1:
            vrm_exporter: AbstractBaseVrmExporter = Gltf2AddonVrmExporter(
                context, export_objects
            )
        else:
            vrm_exporter = LegacyVrmExporter(
                context,
                export_objects,
                export_fb_ngon_encoding,
            )

        vrm_bin = vrm_exporter.export_vrm()
        if vrm_bin is None:
            return {"CANCELLED"}
        Path(self.filepath).write_bytes(vrm_bin)
        return {"FINISHED"}

    def invoke(self, context: Context, event: Event) -> set[str]:
        preferences = get_preferences(context)
        (
            self.export_invisibles,
            self.export_only_selections,
            self.export_only_deform_bones,
            self.export_apply_modifiers,
            self.enable_advanced_preferences,
            self.export_fb_ngon_encoding,
            self.export_all_influences,
            self.export_lights,
            self.use_active_scene,
        ) = (
<<<<<<< HEAD
            bool(preferences.export_invisibles),
            bool(preferences.export_only_selections),
            bool(preferences.export_only_deform_bones),
            bool(preferences.export_apply_modifiers),
            bool(preferences.enable_advanced_preferences),
            bool(preferences.export_fb_ngon_encoding),
            bool(preferences.export_all_influences),
            bool(preferences.export_lights),
            bool(preferences.use_active_scene),
=======
            preferences.export_invisibles,
            preferences.export_only_selections,
            preferences.enable_advanced_preferences,
            preferences.export_fb_ngon_encoding,
>>>>>>> 2e3885bc
        )
        if "gltf" not in dir(bpy.ops.export_scene):
            return bpy.ops.wm.vrm_gltf2_addon_disabled_warning(
                "INVOKE_DEFAULT",
            )

        export_objects = search.export_objects(
            context,
<<<<<<< HEAD
            bool(self.export_invisibles),
            bool(self.export_only_selections),
            bool(self.export_lights),
=======
            self.export_invisibles,
            self.export_only_selections,
>>>>>>> 2e3885bc
            self.armature_object_name,
        )

        armatures = [obj for obj in export_objects if obj.type == "ARMATURE"]
        if len(armatures) > 1:
            return bpy.ops.wm.vrm_export_armature_selection("INVOKE_DEFAULT")
        if len(armatures) == 1:
            armature = armatures[0]
            armature_data = armature.data
            if not isinstance(armature_data, Armature):
                pass
            elif armature_data.vrm_addon_extension.is_vrm0():
                Vrm0HumanoidPropertyGroup.fixup_human_bones(armature)
                Vrm0HumanoidPropertyGroup.check_last_bone_names_and_update(
                    armature_data.name,
                    defer=False,
                )
                humanoid = armature_data.vrm_addon_extension.vrm0.humanoid
                if all(
                    b.node.bone_name not in b.node_candidates
                    for b in humanoid.human_bones
                ):
                    bpy.ops.vrm.assign_vrm0_humanoid_human_bones_automatically(
                        armature_name=armature.name
                    )
                if not humanoid.all_required_bones_are_assigned():
                    return bpy.ops.wm.vrm_export_human_bones_assignment(
                        "INVOKE_DEFAULT",
                        armature_object_name=self.armature_object_name,
                    )
            elif armature_data.vrm_addon_extension.is_vrm1():
                Vrm1HumanBonesPropertyGroup.fixup_human_bones(armature)
                Vrm1HumanBonesPropertyGroup.check_last_bone_names_and_update(
                    armature_data.name,
                    defer=False,
                )
                human_bones = (
                    armature_data.vrm_addon_extension.vrm1.humanoid.human_bones
                )
                if all(
                    human_bone.node.bone_name not in human_bone.node_candidates
                    for human_bone in (
                        human_bones.human_bone_name_to_human_bone().values()
                    )
                ):
                    bpy.ops.vrm.assign_vrm1_humanoid_human_bones_automatically(
                        armature_name=armature.name
                    )
                if (
                    not human_bones.all_required_bones_are_assigned()
                    and not human_bones.allow_non_humanoid_rig
                ):
                    return bpy.ops.wm.vrm_export_human_bones_assignment(
                        "INVOKE_DEFAULT",
                        armature_object_name=self.armature_object_name,
                    )

        if bpy.ops.vrm.model_validate(
            "INVOKE_DEFAULT",
            show_successful_message=False,
            armature_object_name=self.armature_object_name,
        ) != {"FINISHED"}:
            return {"CANCELLED"}

        validation.WM_OT_vrm_validator.detect_errors(
            context,
            self.errors,
            self.armature_object_name,
        )
        if not self.ignore_warning and any(
            error.severity <= 1 for error in self.errors
        ):
            return bpy.ops.wm.vrm_export_confirmation(
                "INVOKE_DEFAULT", armature_object_name=self.armature_object_name
            )

        return ExportHelper.invoke(self, context, event)

    def draw(self, _context: Context) -> None:
        pass  # Is needed to get panels available

    if TYPE_CHECKING:
        # This code is auto generated.
        # `poetry run python tools/property_typing.py`
        filter_glob: str  # type: ignore[no-redef]
        export_invisibles: bool  # type: ignore[no-redef]
        export_only_selections: bool  # type: ignore[no-redef]
        export_only_deform_bones: bool  # type: ignore[no-redef]
        export_apply_modifiers: bool  # type: ignore[no-redef]
        enable_advanced_preferences: bool  # type: ignore[no-redef]
        export_fb_ngon_encoding: bool  # type: ignore[no-redef]
        export_all_influences: bool  # type: ignore[no-redef]
        export_lights: bool  # type: ignore[no-redef]
        use_active_scene: bool  # type: ignore[no-redef]
        errors: CollectionPropertyProtocol[VrmValidationError]  # type: ignore[no-redef]
        armature_object_name: str  # type: ignore[no-redef]
        ignore_warning: bool  # type: ignore[no-redef]


class VRM_PT_export_error_messages(Panel):
    bl_idname = "VRM_IMPORTER_PT_export_error_messages"
    bl_space_type = "FILE_BROWSER"
    bl_region_type = "TOOL_PROPS"
    bl_parent_id = "FILE_PT_operator"
    bl_label = ""
    bl_options: Set[str] = {"HIDE_HEADER"}

    @classmethod
    def poll(cls, context: Context) -> bool:
        space_data = context.space_data
        if not isinstance(space_data, SpaceFileBrowser):
            return False
        return space_data.active_operator.bl_idname == "EXPORT_SCENE_OT_vrm"

    def draw(self, context: Context) -> None:
        space_data = context.space_data
        if not isinstance(space_data, SpaceFileBrowser):
            return

        operator = space_data.active_operator
        if not isinstance(operator, EXPORT_SCENE_OT_vrm):
            return

        layout = self.layout

        warning_message = version.panel_warning_message()
        if warning_message:
            box = layout.box()
            warning_column = box.column(align=True)
            for index, warning_line in enumerate(warning_message.splitlines()):
                warning_column.label(
                    text=warning_line,
                    translate=False,
                    icon="NONE" if index else "ERROR",
                )

        layout.prop(operator, "export_invisibles")
        layout.prop(operator, "export_only_selections")
        layout.prop(operator, "export_only_deform_bones")
        layout.prop(operator, "export_apply_modifiers")
        layout.prop(operator, "enable_advanced_preferences")
        if getattr(operator, "enable_advanced_preferences", False):
            advanced_options_box = layout.box()
            advanced_options_box.prop(operator, "export_fb_ngon_encoding")
            advanced_options_box.prop(operator, "export_all_influences")
            advanced_options_box.prop(operator, "export_lights")
            advanced_options_box.prop(operator, "use_active_scene")
        validation.WM_OT_vrm_validator.draw_errors(operator.errors, False, layout.box())


class VRM_PT_export_vrma_help(Panel):
    bl_idname = "VRM_PT_export_vrma_help"
    bl_space_type = "FILE_BROWSER"
    bl_region_type = "TOOL_PROPS"
    bl_parent_id = "FILE_PT_operator"
    bl_label = ""
    bl_options: Set[str] = {"HIDE_HEADER"}

    @classmethod
    def poll(cls, context: Context) -> bool:
        space_data = context.space_data
        if not isinstance(space_data, SpaceFileBrowser):
            return False
        return space_data.active_operator.bl_idname == "EXPORT_SCENE_OT_vrma"

    def draw(self, _context: Context) -> None:
        draw_help_message(self.layout)


def menu_export(menu_op: Operator, _context: Context) -> None:
    vrm_export_op = layout_operator(
        menu_op.layout, EXPORT_SCENE_OT_vrm, text="VRM (.vrm)"
    )
    vrm_export_op.armature_object_name = ""
    vrm_export_op.ignore_warning = False

    vrma_export_op = layout_operator(
        menu_op.layout, EXPORT_SCENE_OT_vrma, text="VRM Animation DRAFT (.vrma)"
    )
    vrma_export_op.armature_object_name = ""


class EXPORT_SCENE_OT_vrma(Operator, ExportHelper):
    bl_idname = "export_scene.vrma"
    bl_label = "Export VRM Animation"
    bl_description = "Export VRM Animation"
    bl_options: Set[str] = {"REGISTER", "UNDO"}

    filename_ext = ".vrma"
    filter_glob: StringProperty(  # type: ignore[valid-type]
        default="*.vrma",
        options={"HIDDEN"},
    )

    armature_object_name: StringProperty(  # type: ignore[valid-type]
        options={"HIDDEN"},
    )

    def execute(self, context: Context) -> set[str]:
        if WM_OT_vrma_export_prerequisite.detect_errors(
            context, self.armature_object_name
        ):
            return {"CANCELLED"}
        if not self.filepath:
            return {"CANCELLED"}
        if not self.armature_object_name:
            armature = search.current_armature(context)
        else:
            armature = context.blend_data.objects.get(self.armature_object_name)
        if not armature:
            return {"CANCELLED"}
        return VrmAnimationExporter.execute(context, Path(self.filepath), armature)

    def invoke(self, context: Context, event: Event) -> set[str]:
        if WM_OT_vrma_export_prerequisite.detect_errors(
            context, self.armature_object_name
        ):
            return bpy.ops.wm.vrma_export_prerequisite(
                "INVOKE_DEFAULT",
                armature_object_name=self.armature_object_name,
            )
        return ExportHelper.invoke(self, context, event)

    def draw(self, _context: Context) -> None:
        pass  # Is needed to get panels available

    if TYPE_CHECKING:
        # This code is auto generated.
        # `poetry run python tools/property_typing.py`
        filter_glob: str  # type: ignore[no-redef]
        armature_object_name: str  # type: ignore[no-redef]


class WM_OT_vrm_export_human_bones_assignment(Operator):
    bl_label = "VRM Required Bones Assignment"
    bl_idname = "wm.vrm_export_human_bones_assignment"
    bl_options: Set[str] = {"REGISTER", "UNDO"}

    armature_object_name: StringProperty(  # type: ignore[valid-type]
        options={"HIDDEN"},
    )

    def execute(self, context: Context) -> set[str]:
        preferences = get_preferences(context)
<<<<<<< HEAD
        export_invisibles = bool(preferences.export_invisibles)
        export_only_selections = bool(preferences.export_only_selections)
        export_lights = bool(preferences.export_lights)
=======
        export_invisibles = preferences.export_invisibles
        export_only_selections = preferences.export_only_selections
>>>>>>> 2e3885bc
        export_objects = search.export_objects(
            context,
            export_invisibles,
            export_only_selections,
            export_lights,
            self.armature_object_name,
        )
        armatures = [obj for obj in export_objects if obj.type == "ARMATURE"]
        if len(armatures) != 1:
            return {"CANCELLED"}
        armature = armatures[0]
        armature_data = armature.data
        if not isinstance(armature_data, Armature):
            return {"CANCELLED"}
        if armature_data.vrm_addon_extension.is_vrm0():
            Vrm0HumanoidPropertyGroup.fixup_human_bones(armature)
            Vrm0HumanoidPropertyGroup.check_last_bone_names_and_update(
                armature_data.name,
                defer=False,
            )
            humanoid = armature_data.vrm_addon_extension.vrm0.humanoid
            if not humanoid.all_required_bones_are_assigned():
                return {"CANCELLED"}
        elif armature_data.vrm_addon_extension.is_vrm1():
            Vrm1HumanBonesPropertyGroup.fixup_human_bones(armature)
            Vrm1HumanBonesPropertyGroup.check_last_bone_names_and_update(
                armature_data.name,
                defer=False,
            )
            human_bones = armature_data.vrm_addon_extension.vrm1.humanoid.human_bones
            if (
                not human_bones.all_required_bones_are_assigned()
                and not human_bones.allow_non_humanoid_rig
            ):
                return {"CANCELLED"}
        else:
            return {"CANCELLED"}
        return bpy.ops.export_scene.vrm(
            "INVOKE_DEFAULT", armature_object_name=self.armature_object_name
        )

    def invoke(self, context: Context, _event: Event) -> set[str]:
        return context.window_manager.invoke_props_dialog(self, width=800)

    def draw(self, context: Context) -> None:
        preferences = get_preferences(context)
<<<<<<< HEAD
        export_invisibles = bool(preferences.export_invisibles)
        export_only_selections = bool(preferences.export_only_selections)
        export_lights = bool(preferences.export_lights)
=======
        export_invisibles = preferences.export_invisibles
        export_only_selections = preferences.export_only_selections
>>>>>>> 2e3885bc

        armatures = [
            obj
            for obj in search.export_objects(
                context,
                export_invisibles,
                export_only_selections,
                export_lights,
                self.armature_object_name,
            )
            if obj.type == "ARMATURE"
        ]
        if not armatures:
            return
        armature = armatures[0]
        armature_data = armature.data
        if not isinstance(armature_data, Armature):
            return

        if armature_data.vrm_addon_extension.is_vrm0():
            WM_OT_vrm_export_human_bones_assignment.draw_vrm0(self.layout, armature)
        elif armature_data.vrm_addon_extension.is_vrm1():
            WM_OT_vrm_export_human_bones_assignment.draw_vrm1(self.layout, armature)

    @staticmethod
    def draw_vrm0(layout: UILayout, armature: Object) -> None:
        armature_data = armature.data
        if not isinstance(armature_data, Armature):
            return

        humanoid = armature_data.vrm_addon_extension.vrm0.humanoid
        if humanoid.all_required_bones_are_assigned():
            alert_box = layout.box()
            alert_box.label(
                text="All VRM Required Bones have been assigned.", icon="CHECKMARK"
            )
        else:
            alert_box = layout.box()
            alert_box.alert = True
            alert_box.label(
                text="There are unassigned VRM Required Bones. Please assign all.",
                icon="ERROR",
            )
        draw_vrm0_humanoid_operators_layout(armature, layout)
        row = layout.split(factor=0.5)
        draw_vrm0_humanoid_required_bones_layout(armature, row.column())
        draw_vrm0_humanoid_optional_bones_layout(armature, row.column())

    @staticmethod
    def draw_vrm1(layout: UILayout, armature: Object) -> None:
        armature_data = armature.data
        if not isinstance(armature_data, Armature):
            return

        human_bones = armature_data.vrm_addon_extension.vrm1.humanoid.human_bones
        if human_bones.all_required_bones_are_assigned():
            alert_box = layout.box()
            alert_box.label(
                text="All VRM Required Bones have been assigned.", icon="CHECKMARK"
            )
        elif human_bones.allow_non_humanoid_rig:
            alert_box = layout.box()
            alert_box.label(
                text="This armature will be exported but not as humanoid."
                + " It can not have animations applied"
                + " for humanoid avatars.",
                icon="CHECKMARK",
            )
        else:
            alert_box = layout.box()
            alert_box.alert = True
            alert_column = alert_box.column(align=True)
            for error_message in human_bones.error_messages():
                alert_column.label(text=error_message, translate=False, icon="ERROR")

        layout_operator(
            layout,
            VRM_OT_assign_vrm1_humanoid_human_bones_automatically,
            icon="ARMATURE_DATA",
        ).armature_name = armature.name

        row = layout.split(factor=0.5)
        draw_vrm1_humanoid_required_bones_layout(human_bones, row.column())
        draw_vrm1_humanoid_optional_bones_layout(human_bones, row.column())

        non_humanoid_export_column = layout.column()
        non_humanoid_export_column.prop(human_bones, "allow_non_humanoid_rig")

    if TYPE_CHECKING:
        # This code is auto generated.
        # `poetry run python tools/property_typing.py`
        armature_object_name: str  # type: ignore[no-redef]


class WM_OT_vrm_export_confirmation(Operator):
    bl_label = "VRM Export Confirmation"
    bl_idname = "wm.vrm_export_confirmation"
    bl_options: Set[str] = {"REGISTER", "UNDO"}

    errors: CollectionProperty(type=validation.VrmValidationError)  # type: ignore[valid-type]

    armature_object_name: StringProperty(  # type: ignore[valid-type]
        options={"HIDDEN"},
    )

    export_anyway: BoolProperty(  # type: ignore[valid-type]
        name="Export Anyway",
    )

    def execute(self, _context: Context) -> set[str]:
        if not self.export_anyway:
            return {"CANCELLED"}
        bpy.ops.export_scene.vrm(
            "INVOKE_DEFAULT",
            ignore_warning=True,
            armature_object_name=self.armature_object_name,
        )
        return {"FINISHED"}

    def invoke(self, context: Context, _event: Event) -> set[str]:
        validation.WM_OT_vrm_validator.detect_errors(
            context,
            self.errors,
            self.armature_object_name,
        )
        return context.window_manager.invoke_props_dialog(self, width=800)

    def draw(self, _context: Context) -> None:
        layout = self.layout
        layout.label(
            text="There is a high-impact warning. VRM may not export as intended.",
            icon="ERROR",
        )

        column = layout.column()
        for error in self.errors:
            if error.severity != 1:
                continue
            column.prop(
                error,
                "message",
                text="",
                translate=False,
            )

        layout.prop(self, "export_anyway")

    if TYPE_CHECKING:
        # This code is auto generated.
        # `poetry run python tools/property_typing.py`
        errors: CollectionPropertyProtocol[VrmValidationError]  # type: ignore[no-redef]
        armature_object_name: str  # type: ignore[no-redef]
        export_anyway: bool  # type: ignore[no-redef]


class WM_OT_vrm_export_armature_selection(Operator):
    bl_label = "VRM Export Armature Selection"
    bl_idname = "wm.vrm_export_armature_selection"
    bl_options: Set[str] = {"REGISTER", "UNDO"}

    armature_object_name: StringProperty(  # type: ignore[valid-type]
        options={"HIDDEN"},
    )
    armature_object_name_candidates: CollectionProperty(  # type: ignore[valid-type]
        type=StringPropertyGroup,
        options={"HIDDEN"},
    )

    def execute(self, context: Context) -> set[str]:
        if not self.armature_object_name:
            return {"CANCELLED"}
        armature_object = context.blend_data.objects.get(self.armature_object_name)
        if not armature_object or armature_object.type != "ARMATURE":
            return {"CANCELLED"}
        bpy.ops.export_scene.vrm(
            "INVOKE_DEFAULT", armature_object_name=self.armature_object_name
        )

        return {"FINISHED"}

    def invoke(self, context: Context, _event: Event) -> set[str]:
        if not self.armature_object_name:
            armature_object = search.current_armature(context)
            if armature_object:
                self.armature_object_name = armature_object.name
        self.armature_object_name_candidates.clear()
        for obj in context.blend_data.objects:
            if obj.type != "ARMATURE":
                continue
            candidate = self.armature_object_name_candidates.add()
            candidate.value = obj.name

        return context.window_manager.invoke_props_dialog(self, width=600)

    def draw(self, _context: Context) -> None:
        layout = self.layout
        layout.label(
            text="Multiple armatures were found; please select one to export as VRM.",
            icon="ERROR",
        )

        layout.prop_search(
            self,
            "armature_object_name",
            self,
            "armature_object_name_candidates",
            icon="OUTLINER_OB_ARMATURE",
            text="",
            translate=False,
        )

    if TYPE_CHECKING:
        # This code is auto generated.
        # `poetry run python tools/property_typing.py`
        armature_object_name: str  # type: ignore[no-redef]
        armature_object_name_candidates: CollectionPropertyProtocol[StringPropertyGroup]  # type: ignore[no-redef]


class WM_OT_vrma_export_prerequisite(Operator):
    bl_label = "VRM Animation Export Prerequisite"
    bl_idname = "wm.vrma_export_prerequisite"
    bl_options: Set[str] = {"REGISTER", "UNDO"}

    armature_object_name: StringProperty(  # type: ignore[valid-type]
        options={"HIDDEN"},
    )
    armature_object_name_candidates: CollectionProperty(  # type: ignore[valid-type]
        type=StringPropertyGroup,
        options={"HIDDEN"},
    )

    @staticmethod
    def detect_errors(context: Context, armature_object_name: str) -> list[str]:
        error_messages = []

        if not armature_object_name:
            armature = search.current_armature(context)
        else:
            armature = context.blend_data.objects.get(armature_object_name)

        if not armature:
            error_messages.append(pgettext("Armature not found"))
            return error_messages

        armature_data = armature.data
        if not isinstance(armature_data, Armature):
            error_messages.append(pgettext("Armature not found"))
            return error_messages

        ext = armature_data.vrm_addon_extension
        if armature_data.vrm_addon_extension.is_vrm1():
            humanoid = ext.vrm1.humanoid
            if not humanoid.human_bones.all_required_bones_are_assigned():
                error_messages.append(pgettext("Please assign required human bones"))
        else:
            error_messages.append(pgettext("Please set the version of VRM to 1.0"))

        return error_messages

    def execute(self, _context: Context) -> set[str]:
        return bpy.ops.export_scene.vrma(
            "INVOKE_DEFAULT", armature_object_name=self.armature_object_name
        )

    def invoke(self, context: Context, _event: Event) -> set[str]:
        if not self.armature_object_name:
            armature_object = search.current_armature(context)
            if armature_object:
                self.armature_object_name = armature_object.name
        self.armature_object_name_candidates.clear()
        for obj in context.blend_data.objects:
            if obj.type != "ARMATURE":
                continue
            candidate = self.armature_object_name_candidates.add()
            candidate.value = obj.name
        return context.window_manager.invoke_props_dialog(self, width=800)

    def draw(self, context: Context) -> None:
        layout = self.layout

        layout.label(
            text="VRM Animation export requires a VRM 1.0 armature",
            icon="INFO",
        )

        error_messages = WM_OT_vrma_export_prerequisite.detect_errors(
            context, self.armature_object_name
        )

        layout.prop_search(
            self,
            "armature_object_name",
            self,
            "armature_object_name_candidates",
            icon="OUTLINER_OB_ARMATURE",
            text="Armature to be exported",
        )

        if error_messages:
            error_column = layout.box().column(align=True)
            for error_message in error_messages:
                error_column.label(text=error_message, icon="ERROR", translate=False)

        if not self.armature_object_name:
            armature = search.current_armature(context)
        else:
            armature = context.blend_data.objects.get(self.armature_object_name)
        if armature:
            armature_data = armature.data
            if isinstance(armature_data, Armature):
                ext = armature_data.vrm_addon_extension
                if armature_data.vrm_addon_extension.is_vrm1():
                    humanoid = ext.vrm1.humanoid
                    if not humanoid.human_bones.all_required_bones_are_assigned():
                        WM_OT_vrm_export_human_bones_assignment.draw_vrm1(
                            self.layout, armature
                        )

        draw_help_message(layout)

    if TYPE_CHECKING:
        # This code is auto generated.
        # `poetry run python tools/property_typing.py`
        armature_object_name: str  # type: ignore[no-redef]
        armature_object_name_candidates: CollectionPropertyProtocol[StringPropertyGroup]  # type: ignore[no-redef]


def draw_help_message(layout: UILayout) -> None:
    help_message = pgettext(
        "Animations to be exported\n"
        + "- Humanoid bone rotations\n"
        + "- Humanoid hips bone translations\n"
        + "- Expression preview value\n"
        + '- "Look At" value currently not supported\n'
    )
    help_box = layout.box()
    help_column = help_box.column(align=True)
    for index, help_line in enumerate(help_message.splitlines()):
        help_column.label(
            text=help_line,
            translate=False,
            icon="NONE" if index else "INFO",
        )

    open_op = layout_operator(
        help_column,
        VRM_OT_open_url_in_web_browser,
        icon="URL",
        text="Open help in a Web Browser",
    )
    open_op.url = pgettext("https://vrm-addon-for-blender.info/en/animation/")<|MERGE_RESOLUTION|>--- conflicted
+++ resolved
@@ -59,7 +59,6 @@
         preferences.export_only_selections = export_op.export_only_selections
         changed = True
 
-<<<<<<< HEAD
     if bool(preferences.export_only_deform_bones) != bool(
         export_op.export_only_deform_bones
     ):
@@ -72,12 +71,7 @@
         preferences.export_apply_modifiers = export_op.export_apply_modifiers
         changed = True
 
-    if bool(preferences.enable_advanced_preferences) != bool(
-        export_op.enable_advanced_preferences
-    ):
-=======
     if preferences.enable_advanced_preferences != export_op.enable_advanced_preferences:
->>>>>>> 2e3885bc
         preferences.enable_advanced_preferences = export_op.enable_advanced_preferences
         changed = True
 
@@ -125,21 +119,17 @@
         name="Export Only Selections",
         update=export_vrm_update_addon_preferences,
     )
-<<<<<<< HEAD
-    export_only_deform_bones: bpy.props.BoolProperty(  # type: ignore[valid-type]
+    export_only_deform_bones: BoolProperty(  # type: ignore[valid-type]
         name="Export Only Deform Bones",
         update=export_vrm_update_addon_preferences,
         default=True,
     )
-    export_apply_modifiers: bpy.props.BoolProperty(  # type: ignore[valid-type]
+    export_apply_modifiers: BoolProperty(  # type: ignore[valid-type]
         name="Apply Modifiers",
         update=export_vrm_update_addon_preferences,
         default=True,
     )
-    enable_advanced_preferences: bpy.props.BoolProperty(  # type: ignore[valid-type]
-=======
     enable_advanced_preferences: BoolProperty(  # type: ignore[valid-type]
->>>>>>> 2e3885bc
         name="Enable Advanced Options",
         update=export_vrm_update_addon_preferences,
     )
@@ -148,27 +138,22 @@
         + " (Exported meshes can be corrupted)",
         update=export_vrm_update_addon_preferences,
     )
-<<<<<<< HEAD
-    export_all_influences: bpy.props.BoolProperty(  # type: ignore[valid-type]
+    export_all_influences: BoolProperty(  # type: ignore[valid-type]
         name="Export All Bone Influences",
         description="Don't limit to 4, most viewers truncate to 4,"
         + " so bone movement may cause jagged meshes",
         update=export_vrm_update_addon_preferences,
         default=True,
     )
-    export_lights: bpy.props.BoolProperty(  # type: ignore[valid-type]
+    export_lights: BoolProperty(  # type: ignore[valid-type]
         name="Export Lights",
     )
-    use_active_scene: bpy.props.BoolProperty(  # type: ignore[valid-type]
+    use_active_scene: BoolProperty(  # type: ignore[valid-type]
         name="Only Export the Active Scene",
         default=True,
     )
-    errors: bpy.props.CollectionProperty(type=validation.VrmValidationError)  # type: ignore[valid-type]
-    armature_object_name: bpy.props.StringProperty(  # type: ignore[valid-type]
-=======
     errors: CollectionProperty(type=validation.VrmValidationError)  # type: ignore[valid-type]
     armature_object_name: StringProperty(  # type: ignore[valid-type]
->>>>>>> 2e3885bc
         options={"HIDDEN"},
     )
     ignore_warning: BoolProperty(  # type: ignore[valid-type]
@@ -187,21 +172,14 @@
             return {"CANCELLED"}
 
         preferences = get_preferences(context)
-<<<<<<< HEAD
-        export_invisibles = bool(preferences.export_invisibles)
-        export_only_selections = bool(preferences.export_only_selections)
+        export_invisibles = preferences.export_invisibles
+        export_only_selections = preferences.export_only_selections
         export_lights = bool(preferences.export_lights)
         if preferences.enable_advanced_preferences:
-            export_fb_ngon_encoding = bool(preferences.export_fb_ngon_encoding)
+            export_fb_ngon_encoding = preferences.export_fb_ngon_encoding
             export_all_influences = bool(preferences.export_all_influences)
             export_lights = bool(preferences.export_lights)
             use_active_scene = bool(preferences.use_active_scene)
-=======
-        export_invisibles = preferences.export_invisibles
-        export_only_selections = preferences.export_only_selections
-        if preferences.enable_advanced_preferences:
-            export_fb_ngon_encoding = preferences.export_fb_ngon_encoding
->>>>>>> 2e3885bc
         else:
             export_fb_ngon_encoding = False
             export_all_influences = True
@@ -252,22 +230,15 @@
             self.export_lights,
             self.use_active_scene,
         ) = (
-<<<<<<< HEAD
-            bool(preferences.export_invisibles),
-            bool(preferences.export_only_selections),
+            preferences.export_invisibles,
+            preferences.export_only_selections,
             bool(preferences.export_only_deform_bones),
             bool(preferences.export_apply_modifiers),
-            bool(preferences.enable_advanced_preferences),
-            bool(preferences.export_fb_ngon_encoding),
+            preferences.enable_advanced_preferences,
+            preferences.export_fb_ngon_encoding,
             bool(preferences.export_all_influences),
             bool(preferences.export_lights),
             bool(preferences.use_active_scene),
-=======
-            preferences.export_invisibles,
-            preferences.export_only_selections,
-            preferences.enable_advanced_preferences,
-            preferences.export_fb_ngon_encoding,
->>>>>>> 2e3885bc
         )
         if "gltf" not in dir(bpy.ops.export_scene):
             return bpy.ops.wm.vrm_gltf2_addon_disabled_warning(
@@ -276,14 +247,9 @@
 
         export_objects = search.export_objects(
             context,
-<<<<<<< HEAD
-            bool(self.export_invisibles),
-            bool(self.export_only_selections),
-            bool(self.export_lights),
-=======
             self.export_invisibles,
             self.export_only_selections,
->>>>>>> 2e3885bc
+            bool(self.export_lights),
             self.armature_object_name,
         )
 
@@ -528,14 +494,9 @@
 
     def execute(self, context: Context) -> set[str]:
         preferences = get_preferences(context)
-<<<<<<< HEAD
-        export_invisibles = bool(preferences.export_invisibles)
-        export_only_selections = bool(preferences.export_only_selections)
-        export_lights = bool(preferences.export_lights)
-=======
         export_invisibles = preferences.export_invisibles
         export_only_selections = preferences.export_only_selections
->>>>>>> 2e3885bc
+        export_lights = bool(preferences.export_lights)
         export_objects = search.export_objects(
             context,
             export_invisibles,
@@ -582,14 +543,9 @@
 
     def draw(self, context: Context) -> None:
         preferences = get_preferences(context)
-<<<<<<< HEAD
-        export_invisibles = bool(preferences.export_invisibles)
-        export_only_selections = bool(preferences.export_only_selections)
-        export_lights = bool(preferences.export_lights)
-=======
         export_invisibles = preferences.export_invisibles
         export_only_selections = preferences.export_only_selections
->>>>>>> 2e3885bc
+        export_lights = bool(preferences.export_lights)
 
         armatures = [
             obj
