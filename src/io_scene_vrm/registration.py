--- conflicted
+++ resolved
@@ -362,12 +362,8 @@
     mtoon1_ops.VRM_OT_update_all_mtoon1_material_node_groups,
     mtoon1_ops.VRM_OT_import_mtoon1_texture_image_file,
     mtoon1_ops.VRM_OT_refresh_mtoon1_outline,
-<<<<<<< HEAD
     mtoon1_ops.StoreViewportMatrixOperator,
-    # editor.detail_mesh_maker.ICYP_OT_detail_mesh_maker,
-=======
     detail_mesh_maker.ICYP_OT_detail_mesh_maker,
->>>>>>> 4d3e7930
     glsl_drawer.ICYP_OT_draw_model,
     glsl_drawer.ICYP_OT_remove_draw_model,
     make_armature.ICYP_OT_make_armature,
