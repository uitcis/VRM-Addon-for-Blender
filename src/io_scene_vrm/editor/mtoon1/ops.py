import math
from collections.abc import Set
from dataclasses import dataclass
from pathlib import Path
from sys import float_info
from typing import TYPE_CHECKING, Optional

import bpy
<<<<<<< HEAD
from bpy_extras import view3d_utils
=======
from bpy.props import BoolProperty, EnumProperty, StringProperty
from bpy.types import (
    Context,
    Event,
    Material,
    Mesh,
    Node,
    NodesModifier,
    Object,
    Operator,
    ShaderNodeMapping,
)
>>>>>>> 2e3885bc
from bpy_extras.io_utils import ImportHelper

from ...common import convert, shader
from ...common.logging import get_logger
from .. import search
from .property_group import (
    Mtoon0ReceiveShadowTexturePropertyGroup,
    Mtoon0ShadingGradeTexturePropertyGroup,
    Mtoon1BaseColorTexturePropertyGroup,
    Mtoon1EmissiveTexturePropertyGroup,
    Mtoon1MatcapTexturePropertyGroup,
    Mtoon1MaterialPropertyGroup,
    Mtoon1NormalTexturePropertyGroup,
    Mtoon1OutlineWidthMultiplyTexturePropertyGroup,
    Mtoon1RimMultiplyTexturePropertyGroup,
    Mtoon1SamplerPropertyGroup,
    Mtoon1ShadeMultiplyTexturePropertyGroup,
    Mtoon1ShadingShiftTexturePropertyGroup,
    Mtoon1TextureInfoPropertyGroup,
    Mtoon1UvAnimationMaskTexturePropertyGroup,
    Mtoon1VrmcMaterialsMtoonPropertyGroup,
    reset_shader_node_group,
)

logger = get_logger(__name__)


<<<<<<< HEAD
# The Viewport Matrix is used in a modal to update Matcaps
def store_viewport_matrix():
    wm = bpy.context.window_manager
    active_hash = getattr(
        wm, "ActiveView3DIndex", None
    )  # Get the stored active VIEW_3D area hash
    view_3d_area = None  # Initialize variable to store the 'VIEW_3D' area

    # Try to find the active VIEW_3D area using the hash value
    for window in bpy.context.window_manager.windows:
        screen = window.screen
        for area in screen.areas:
            if area.type == "VIEW_3D" and str(hash(area)) == active_hash:
                view_3d_area = area
                break
        if view_3d_area:
            break

    # If no active VIEW_3D area is found, find the first VIEW_3D area
    if not view_3d_area:
        for window in bpy.context.window_manager.windows:
            screen = window.screen
            for area in screen.areas:
                if area.type == "VIEW_3D":
                    view_3d_area = area
                    break
            if view_3d_area:
                break

    try:
        if view_3d_area:
            # Find the first SpaceView3D object within the view_3d_area's spaces list.
            space_view_3d = next(
                (space for space in view_3d_area.spaces if space.type == "VIEW_3D"),
                None,
            )

            if space_view_3d:
                rv3d = space_view_3d.region_3d
                region = next(
                    (
                        region
                        for region in view_3d_area.regions
                        if region.type == "WINDOW"
                    ),
                    None,
                )

                # Store matrix_world
                view_matrix = rv3d.view_matrix.inverted()

                # Store rotation as Euler angles
                quat_rotation = view_matrix.to_quaternion()
                euler_rotation = quat_rotation.to_euler()

                # Store view origin
                view_origin = view3d_utils.region_2d_to_origin_3d(
                    region, rv3d, (region.width / 2, region.height / 2)
                )

                for i in range(4):
                    if i < 3:  # Handle location differently
                        wm.ViewportMatrixWorld[i].loc = view_origin[i]
                    wm.ViewportMatrixWorld[i].rot = view_matrix[i][
                        1
                    ]  # The original rotation value

                    # Store Euler rotation values as individual components
                    if i < 3:
                        wm.ViewportMatrixWorld[i].rotation_euler = euler_rotation[i]

                    wm.ViewportMatrixWorld[i].scale = view_matrix[i][2]
                    wm.ViewportMatrixWorld[i].w = view_matrix[i][3]

    except Exception as e:
        logger.error(
            f"An error occurred when trying to store the viewport matrix: {e} \n if this error occurs only once, it can be ignored. If it occurs repeatedly, please report it."
        )


def delayed_start_for_viewport_matrix():
    bpy.ops.wm.store_viewport_matrix("INVOKE_DEFAULT")


def initialize_viewport_matrix():
    wm = bpy.context.window_manager
    if len(wm.ViewportMatrixWorld) == 0:
        for _ in range(5):  # 5x5 matrix
            wm.ViewportMatrixWorld.add()


# Cache to store references to inputs of nodes that need updating
input_cache = {}


def update_input_cache():
    global input_cache
    input_cache.clear()
    for material in bpy.data.materials:
        if material.use_nodes and material.node_tree:
            for node in material.node_tree.nodes:
                if node.type == "GROUP" and node.node_tree:
                    if node.node_tree.name == "Unity style Matcap UV":
                        for sub_node in node.node_tree.nodes:
                            input_cache[sub_node.name] = sub_node.inputs


def set_values_in_unity_style_matcap_uv(wm):
    for node_name, inputs in input_cache.items():
        if node_name == "camera matrix":
            inputs["X"].default_value = wm.ViewportMatrixWorld[0].rot
            inputs["Y"].default_value = wm.ViewportMatrixWorld[1].rot
            inputs["Z"].default_value = wm.ViewportMatrixWorld[2].rot
        elif node_name == "camera rotation":
            inputs["X"].default_value = wm.ViewportMatrixWorld[0].rotation_euler
            inputs["Y"].default_value = wm.ViewportMatrixWorld[1].rotation_euler
            inputs["Z"].default_value = wm.ViewportMatrixWorld[2].rotation_euler
        elif node_name == "camera loc":
            inputs["X"].default_value = wm.ViewportMatrixWorld[0].loc
            inputs["Y"].default_value = wm.ViewportMatrixWorld[1].loc
            inputs["Z"].default_value = wm.ViewportMatrixWorld[2].loc


# The Viewport Matrix is used in a modal to update Matcaps
class StoreViewportMatrixOperator(bpy.types.Operator):
    bl_idname = "wm.store_viewport_matrix"
    bl_label = "Store Viewport Matrix Operator"

    _timer = None
    _prev_view_matrix = None

    def get_view_matrix_as_tuple(self):
        wm = bpy.context.window_manager
        matrix = []
        for row in wm.ViewportMatrixWorld:
            matrix.append((row.loc, row.rot, row.scale, row.w))
        return tuple(matrix)

    def modal(self, context, event):
        wm = bpy.context.window_manager
        if len(wm.ViewportMatrixWorld) == 0:
            # Call this before you call store_viewport_matrix
            initialize_viewport_matrix()

        if event.type == "MOUSEMOVE":  # Update on mouse move
            # Iterate through areas to find the VIEW_3D area under the mouse cursor
            for i, area in enumerate(bpy.context.screen.areas):
                if area.type == "VIEW_3D":
                    x, y, width, height = area.x, area.y, area.width, area.height
                    if (x < event.mouse_x < x + width) and (
                        y < event.mouse_y < y + height
                    ):
                        context.window_manager.ActiveView3DIndex = str(
                            hash(area)
                        )  # Update the active VIEW_3D area hash
                        break  # Exit the loop once the active VIEW_3D area is found
                    # Set the values in the Unity style Matcap UV node group
                    set_values_in_unity_style_matcap_uv(wm)

        if event.type == "MIDDLEMOUSE" and event.value == "PRESS":
            store_viewport_matrix()  # Store the current view matrix
            self._prev_view_matrix = self.get_view_matrix_as_tuple()

        if event.type == "TIMER":  # Update on a timer
            store_viewport_matrix()  # Update the stored view matrix
            current_view_matrix = self.get_view_matrix_as_tuple()

            if (
                self._prev_view_matrix != current_view_matrix
            ):  # Check if the view matrix has changed
                self._prev_view_matrix = (
                    current_view_matrix  # Update the stored view matrix
                )
                store_viewport_matrix()  # Call your store_viewport_matrix function here

                # Set the values in the Unity style Matcap UV node group
                set_values_in_unity_style_matcap_uv(wm)

        return {"PASS_THROUGH"}

    def execute(self, context):
        update_input_cache()  # Initialize the matcap input cache
        store_viewport_matrix()  # Initialize the stored view matrix
        self._prev_view_matrix = self.get_view_matrix_as_tuple()
        self._timer = context.window_manager.event_timer_add(
            0.015, window=context.window
        )  # 60 FPS
        context.window_manager.modal_handler_add(self)
        return {"RUNNING_MODAL"}

    def cancel(self, context):
        self._timer = None


class VRM_OT_convert_material_to_mtoon1(bpy.types.Operator):
=======
class VRM_OT_convert_material_to_mtoon1(Operator):
>>>>>>> 2e3885bc
    bl_idname = "vrm.convert_material_to_mtoon1"
    bl_label = "Convert Material to MToon 1.0"
    bl_description = "Convert Material to MToon 1.0"
    bl_options: Set[str] = {"REGISTER", "UNDO"}

    material_name: StringProperty(  # type: ignore[valid-type]
        options={"HIDDEN"}
    )

    def execute(self, context: Context) -> set[str]:
        material = bpy.data.materials.get(self.material_name)
        if not isinstance(material, Material):
            return {"CANCELLED"}
        self.convert_material_to_mtoon1(context, material)
        return {"FINISHED"}

    @staticmethod
    def assign_mtoon_unversioned_image(
        texture_info: Mtoon1TextureInfoPropertyGroup,
        image_name_and_sampler_type: Optional[tuple[str, int, int]],
        uv_offset: tuple[float, float],
        uv_scale: tuple[float, float],
    ) -> None:
        texture_info.extensions.khr_texture_transform.offset = uv_offset
        texture_info.extensions.khr_texture_transform.scale = uv_scale

        if image_name_and_sampler_type is None:
            return

        image_name, wrap_number, filter_number = image_name_and_sampler_type
        image = bpy.data.images.get(image_name)
        if not image:
            return

        texture_info.index.source = image

        mag_filter = Mtoon1SamplerPropertyGroup.MAG_FILTER_NUMBER_TO_ID.get(
            filter_number
        )
        if mag_filter:
            texture_info.index.sampler.mag_filter = mag_filter

        min_filter = Mtoon1SamplerPropertyGroup.MIN_FILTER_NUMBER_TO_ID.get(
            filter_number
        )
        if min_filter:
            texture_info.index.sampler.min_filter = min_filter

        wrap = Mtoon1SamplerPropertyGroup.WRAP_NUMBER_TO_ID.get(wrap_number)
        if wrap:
            texture_info.index.sampler.wrap_s = wrap
            texture_info.index.sampler.wrap_t = wrap

    def convert_material_to_mtoon1(self, context: Context, material: Material) -> None:
        node = search.vrm_shader_node(material)
        if isinstance(node, Node) and node.node_tree["SHADER"] == "MToon_unversioned":
            self.convert_mtoon_unversioned_to_mtoon1(context, material, node)
            return

        addon_version = tuple(material.vrm_addon_extension.mtoon1.addon_version)
        reset_shader_node_group(
            context,
            material,
            reset_node_tree=True,
            overwrite=(addon_version < (2, 20, 8)),
        )

    def convert_mtoon_unversioned_to_mtoon1(
        self,
        context: Context,
        material: Material,
        node: Node,
    ) -> None:
        transparent_with_z_write = False
        alpha_cutoff: Optional[float] = 0.5
        if material.blend_method == "OPAQUE":
            alpha_mode = Mtoon1MaterialPropertyGroup.ALPHA_MODE_OPAQUE
        elif material.blend_method == "CLIP":
            alpha_cutoff = shader.get_float_value(node, "CutoffRate", 0, float_info.max)
            if alpha_cutoff is None:
                alpha_cutoff = 0.5
            alpha_mode = Mtoon1MaterialPropertyGroup.ALPHA_MODE_MASK
        else:
            alpha_mode = Mtoon1MaterialPropertyGroup.ALPHA_MODE_BLEND
            transparent_with_z_write_float = shader.get_float_value(
                node, "TransparentWithZWrite"
            )
            transparent_with_z_write = (
                transparent_with_z_write_float is not None
                and math.fabs(transparent_with_z_write_float) >= float_info.epsilon
            )

        base_color_factor = shader.get_rgba_value(node, "DiffuseColor", 0.0, 1.0) or (
            0,
            0,
            0,
            1,
        )
        base_color_texture = shader.get_image_name_and_sampler_type(
            node,
            "MainTexture",
        )

        uv_offset = (0.0, 0.0)
        uv_scale = (1.0, 1.0)

        main_texture_socket = node.inputs.get("MainTexture")
        if (
            main_texture_socket
            and main_texture_socket.links
            and main_texture_socket.links[0]
            and main_texture_socket.links[0].from_node
            and main_texture_socket.links[0].from_node.inputs
            and main_texture_socket.links[0].from_node.inputs[0]
            and main_texture_socket.links[0].from_node.inputs[0].links
            and main_texture_socket.links[0].from_node.inputs[0].links[0]
            and main_texture_socket.links[0].from_node.inputs[0].links[0].from_node
        ):
            mapping_node = (
                main_texture_socket.links[0].from_node.inputs[0].links[0].from_node
            )
            if isinstance(mapping_node, ShaderNodeMapping):
                location_socket = mapping_node.inputs.get("Location")
                if location_socket and isinstance(
                    location_socket, shader.VECTOR_SOCKET_CLASSES
                ):
                    uv_offset = (
                        float(location_socket.default_value[0]),
                        float(location_socket.default_value[1]),
                    )

                scale_socket = mapping_node.inputs.get("Scale")
                if scale_socket and isinstance(
                    scale_socket, shader.VECTOR_SOCKET_CLASSES
                ):
                    uv_scale = (
                        float(scale_socket.default_value[0]),
                        float(scale_socket.default_value[1]),
                    )

        shade_color_factor = shader.get_rgb_value(node, "ShadeColor", 0.0, 1.0) or (
            0,
            0,
            0,
        )
        shade_multiply_texture = shader.get_image_name_and_sampler_type(
            node,
            "ShadeTexture",
        )
        normal_texture = shader.get_image_name_and_sampler_type(
            node,
            "NormalmapTexture",
        )
        if not normal_texture:
            normal_texture = shader.get_image_name_and_sampler_type(
                node,
                "NomalmapTexture",
            )
        normal_texture_scale = shader.get_float_value(node, "BumpScale")

        shading_shift_0x = shader.get_float_value(node, "ShadeShift")
        if shading_shift_0x is None:
            shading_shift_0x = 0.0

        shading_toony_0x = shader.get_float_value(node, "ShadeToony")
        if shading_toony_0x is None:
            shading_toony_0x = 0.0

        shading_shift_factor = convert.mtoon_shading_shift_0_to_1(
            shading_toony_0x, shading_shift_0x
        )

        shading_toony_factor = convert.mtoon_shading_toony_0_to_1(
            shading_toony_0x, shading_shift_0x
        )

        gi_equalization_0x = shader.get_float_value(node, "IndirectLightIntensity")
        gi_equalization_factor = None
        if gi_equalization_0x is not None:
            gi_equalization_factor = convert.mtoon_intensity_to_gi_equalization(
                gi_equalization_0x
            )

        emissive_factor = shader.get_rgb_value(node, "EmissionColor", 0.0, 1.0) or (
            0,
            0,
            0,
        )
        emissive_texture = shader.get_image_name_and_sampler_type(
            node,
            "Emission_Texture",
        )
        matcap_texture = shader.get_image_name_and_sampler_type(
            node,
            "SphereAddTexture",
        )

        parametric_rim_color_factor = shader.get_rgb_value(node, "RimColor", 0.0, 1.0)
        parametric_rim_fresnel_power_factor = shader.get_float_value(
            node, "RimFresnelPower", 0.0, float_info.max
        )
        parametric_rim_lift_factor = shader.get_float_value(node, "RimLift")

        rim_multiply_texture = shader.get_image_name_and_sampler_type(
            node,
            "RimTexture",
        )

        centimeter_to_meter = 0.01
        one_hundredth = 0.01

        outline_width_mode_float = shader.get_float_value(node, "OutlineWidthMode")
        outline_width = shader.get_float_value(node, "OutlineWidth")
        if outline_width is None:
            outline_width = 0.0
        outline_width_multiply_texture = shader.get_image_name_and_sampler_type(
            node,
            "OutlineWidthTexture",
        )

        outline_color_factor = shader.get_rgb_value(node, "OutlineColor", 0.0, 1.0) or (
            0,
            0,
            0,
        )

        outline_color_mode = shader.get_float_value(node, "OutlineColorMode")
        if outline_color_mode is not None:
            outline_color_mode = int(round(outline_color_mode))
        else:
            outline_color_mode = 0

        outline_lighting_mix_factor = 0.0
        if outline_color_mode == 1:
            outline_lighting_mix_factor = (
                shader.get_float_value(node, "OutlineLightingMix") or 1.0
            )

        uv_animation_mask_texture = shader.get_image_name_and_sampler_type(
            node,
            "UV_Animation_Mask_Texture",
        )
        uv_animation_rotation_speed_factor = shader.get_float_value(
            node, "UV_Scroll_Rotation"
        )
        uv_animation_scroll_x_speed_factor = shader.get_float_value(node, "UV_Scroll_X")
        uv_animation_scroll_y_speed_factor = shader.get_float_value(node, "UV_Scroll_Y")
        if isinstance(uv_animation_scroll_y_speed_factor, float):
            uv_animation_scroll_y_speed_factor *= -1

        shader.load_mtoon1_shader(context, material, overwrite=True)

        gltf = material.vrm_addon_extension.mtoon1
        mtoon = gltf.extensions.vrmc_materials_mtoon

        gltf.alpha_mode = alpha_mode
        gltf.alpha_cutoff = alpha_cutoff
        mtoon.transparent_with_z_write = transparent_with_z_write
        gltf.pbr_metallic_roughness.base_color_factor = base_color_factor
        self.assign_mtoon_unversioned_image(
            gltf.pbr_metallic_roughness.base_color_texture,
            base_color_texture,
            uv_offset,
            uv_scale,
        )
        mtoon.shade_color_factor = shade_color_factor
        self.assign_mtoon_unversioned_image(
            mtoon.shade_multiply_texture,
            shade_multiply_texture,
            uv_offset,
            uv_scale,
        )
        self.assign_mtoon_unversioned_image(
            gltf.normal_texture,
            normal_texture,
            uv_offset,
            uv_scale,
        )
        if normal_texture_scale is not None:
            gltf.normal_texture.scale = normal_texture_scale

        mtoon.shading_shift_factor = shading_shift_factor
        mtoon.shading_toony_factor = shading_toony_factor

        if gi_equalization_factor is not None:
            mtoon.gi_equalization_factor = gi_equalization_factor

        gltf.emissive_factor = emissive_factor
        self.assign_mtoon_unversioned_image(
            gltf.emissive_texture,
            emissive_texture,
            uv_offset,
            uv_scale,
        )
        self.assign_mtoon_unversioned_image(
            mtoon.matcap_texture,
            matcap_texture,
            (0, 0),
            (1, 1),
        )

        if parametric_rim_color_factor is not None:
            mtoon.parametric_rim_color_factor = parametric_rim_color_factor
        if parametric_rim_fresnel_power_factor is not None:
            mtoon.parametric_rim_fresnel_power_factor = (
                parametric_rim_fresnel_power_factor
            )
        if parametric_rim_lift_factor is not None:
            mtoon.parametric_rim_lift_factor = parametric_rim_lift_factor

        self.assign_mtoon_unversioned_image(
            mtoon.rim_multiply_texture,
            rim_multiply_texture,
            uv_offset,
            uv_scale,
        )

        # https://github.com/vrm-c/UniVRM/blob/7c9919ef47a25c04100a2dcbe6a75dff49ef4857/Assets/VRM10/Runtime/Migration/Materials/MigrationMToonMaterial.cs#L287-L290
        mtoon.rim_lighting_mix_factor = 1.0

        centimeter_to_meter = 0.01
        one_hundredth = 0.01

        if outline_width_mode_float is not None:
            outline_width_mode = int(round(outline_width_mode_float))
        else:
            outline_width_mode = 0

        if outline_width_mode == 1:
            mtoon.outline_width_mode = mtoon.OUTLINE_WIDTH_MODE_WORLD_COORDINATES
            mtoon.outline_width_factor = max(0.0, outline_width * centimeter_to_meter)
        elif outline_width_mode == 2:
            mtoon.outline_width_mode = mtoon.OUTLINE_WIDTH_MODE_SCREEN_COORDINATES
            mtoon.outline_width_factor = max(0.0, outline_width * one_hundredth * 0.5)
        else:
            mtoon.outline_width_mode = mtoon.OUTLINE_WIDTH_MODE_NONE

        self.assign_mtoon_unversioned_image(
            mtoon.outline_width_multiply_texture,
            outline_width_multiply_texture,
            uv_offset,
            uv_scale,
        )

        mtoon.outline_color_factor = outline_color_factor
        mtoon.outline_lighting_mix_factor = 0.0
        if outline_color_mode == 1:
            mtoon.outline_lighting_mix_factor = outline_lighting_mix_factor

        self.assign_mtoon_unversioned_image(
            mtoon.uv_animation_mask_texture,
            uv_animation_mask_texture,
            uv_offset,
            uv_scale,
        )

        if uv_animation_rotation_speed_factor is not None:
            mtoon.uv_animation_rotation_speed_factor = (
                uv_animation_rotation_speed_factor
            )
        if uv_animation_scroll_x_speed_factor is not None:
            mtoon.uv_animation_scroll_x_speed_factor = (
                uv_animation_scroll_x_speed_factor
            )
        if uv_animation_scroll_y_speed_factor is not None:
            mtoon.uv_animation_scroll_y_speed_factor = (
                uv_animation_scroll_y_speed_factor
            )

    if TYPE_CHECKING:
        # This code is auto generated.
        # `poetry run python tools/property_typing.py`
        material_name: str  # type: ignore[no-redef]


class VRM_OT_convert_mtoon1_to_bsdf_principled(Operator):
    bl_idname = "vrm.convert_mtoon1_to_bsdf_principled"
    bl_label = "Convert MToon 1.0 to Principled BSDF"
    bl_description = "Convert MToon 1.0 to Principled BSDF"
    bl_options: Set[str] = {"REGISTER", "UNDO"}

    material_name: StringProperty(  # type: ignore[valid-type]
        options={"HIDDEN"}
    )

    def execute(self, _context: Context) -> set[str]:
        material = bpy.data.materials.get(self.material_name)
        if not isinstance(material, Material):
            return {"CANCELLED"}
        self.convert_mtoon1_to_bsdf_principled(material)
        return {"FINISHED"}

    def convert_mtoon1_to_bsdf_principled(self, material: Material) -> None:
        if not material.use_nodes:
            material.use_nodes = True
        shader.clear_node_tree(material.node_tree, clear_inputs_outputs=True)
        if not material.node_tree:
            logger.error(f"{material.name}'s node tree is None")
            return
        shader_node = material.node_tree.nodes.new("ShaderNodeBsdfPrincipled")
        output_node = material.node_tree.nodes.new("ShaderNodeOutputMaterial")
        material.node_tree.links.new(
            output_node.inputs["Surface"], shader_node.outputs["BSDF"]
        )

    if TYPE_CHECKING:
        # This code is auto generated.
        # `poetry run python tools/property_typing.py`
        material_name: str  # type: ignore[no-redef]


class VRM_OT_reset_mtoon1_material_shader_node_tree(Operator):
    bl_idname = "vrm.reset_mtoon1_material_shader_node_group"
    bl_label = "Reset Shader Nodes"
    bl_description = "Reset MToon 1.0 Material Shader Node Tree"
    bl_options: Set[str] = {"REGISTER", "UNDO"}

    material_name: StringProperty(  # type: ignore[valid-type]
        options={"HIDDEN"}
    )

    def execute(self, context: Context) -> set[str]:
        material = bpy.data.materials.get(self.material_name)
        if not isinstance(material, Material):
            return {"CANCELLED"}
        reset_shader_node_group(context, material, reset_node_tree=True, overwrite=True)
        return {"FINISHED"}

    if TYPE_CHECKING:
        # This code is auto generated.
        # `poetry run python tools/property_typing.py`
        material_name: str  # type: ignore[no-redef]


<<<<<<< HEAD
class VRM_OT_update_all_mtoon1_material_node_groups(bpy.types.Operator):
    bl_idname = "vrm.update_all_mtoon1_material_node_groups"
    bl_label = "Update All Shader Nodes"
    bl_description = "Update All MToon 1.0 Material Shader Node Groups"
    bl_options = {"REGISTER", "UNDO"}

    def execute(self, context: bpy.types.Context) -> set[str]:
        groupNames = (
            shader.shader_node_group_names
        )  # Replace with your actual function or variable
        outputGroup = shader.template_name(groupNames[3])

        # Loop through materials
        for material in bpy.data.materials:
            if material.vrm_addon_extension.mtoon1.enabled == True:
                if not isinstance(material, bpy.types.Material):
                    return {"CANCELLED"}
                reset_shader_node_group(
                    context, material, reset_node_tree=True, overwrite=True
                )

        # Delete and unlink all instances of outputGroup.old and outputGroup.00x
        for group in bpy.data.node_groups:
            if (
                group.name == f"{outputGroup}.old"
                or group.name.startswith(f"{outputGroup}.00")
                or group.name.startswith(f"{outputGroup}.old.00")
            ):
                bpy.data.node_groups.remove(group)

        return {"FINISHED"}


# class VRM_OT_update_all_mtoon1_material_node_groups(bpy.types.Operator):
#     bl_idname = "vrm.update_all_mtoon1_material_node_groups"
#     bl_label = "Update All Shader Nodes"
#     bl_description = "Update All MToon 1.0 Material Shader Node Groups"
#     bl_options = {"REGISTER", "UNDO"}

#     def execute(self, context: bpy.types.Context) -> set[str]:
#         groupNames = shader.shader_node_group_names  # Replace with your actual function or variable
#         outputGroup = shader.template_name(groupNames[3])

#         # Rename the outputGroup
#         if outputGroup in bpy.data.node_groups:
#             bpy.data.node_groups[outputGroup].name = f"{outputGroup}.old"

#         # Add shaders
#         shader.add_mtoon1_shader()  # Replace with your actual function or variable

#         # Loop through materials
#         for material in bpy.data.materials:
#             if material.node_tree is not None:  # Check if node_tree exists
#                 for node in material.node_tree.nodes:
#                     if node.name == "Mtoon1Material.Mtoon1Output":
#                         node.node_tree = bpy.data.node_groups[outputGroup]

#                 if material.vrm_addon_extension.mtoon1.enabled == True:
#                     # Toggle mtoon1.enabled
#                     material.vrm_addon_extension.mtoon1.enabled = False
#                     material.vrm_addon_extension.mtoon1.enabled = True

#         # Delete and unlink all instances of outputGroup.old and outputGroup.00x
#         for group in bpy.data.node_groups:
#             if group.name == f"{outputGroup}.old" or group.name.startswith(f"{outputGroup}.00") or group.name.startswith(f"{outputGroup}.old.00"):
#                 bpy.data.node_groups.remove(group)

#         return {"FINISHED"}


class VRM_OT_import_mtoon1_texture_image_file(bpy.types.Operator, ImportHelper):
=======
class VRM_OT_import_mtoon1_texture_image_file(Operator, ImportHelper):
>>>>>>> 2e3885bc
    bl_idname = "vrm.import_mtoon1_texture_image_file"
    bl_label = "Open"
    bl_description = "Import Texture Image File"
    bl_options: Set[str] = {"REGISTER", "UNDO"}

    filepath: StringProperty(  # type: ignore[valid-type]
        options={"HIDDEN"},
        default="",
    )

    filter_glob: StringProperty(  # type: ignore[valid-type]
        options={"HIDDEN"},
        # https://docs.blender.org/api/2.83/Image.html#Image.file_format
        default=(
            "*.bmp"
            ";*.sgi"
            ";*.bw"
            ";*.rgb"
            ";*.rgba"
            ";*.png"
            ";*.jpg"
            ";*.jpeg"
            ";*.jp2"
            ";*.tga"
            ";*.cin"
            ";*.dpx"
            ";*.exr"
            ";*.hdr"
            ";*.tif"
            ";*.tiff"
        ),
    )

    material_name: StringProperty(  # type: ignore[valid-type]
        options={"HIDDEN"},
    )

    target_texture_items = (
        (Mtoon1BaseColorTexturePropertyGroup.__name__, "", "", "NONE", 0),
        (Mtoon1ShadeMultiplyTexturePropertyGroup.__name__, "", "", "NONE", 1),
        (Mtoon1NormalTexturePropertyGroup.__name__, "", "", "NONE", 2),
        (Mtoon1ShadingShiftTexturePropertyGroup.__name__, "", "", "NONE", 3),
        (Mtoon1EmissiveTexturePropertyGroup.__name__, "", "", "NONE", 4),
        (Mtoon1RimMultiplyTexturePropertyGroup.__name__, "", "", "NONE", 5),
        (Mtoon1MatcapTexturePropertyGroup.__name__, "", "", "NONE", 6),
        (
            Mtoon1OutlineWidthMultiplyTexturePropertyGroup.__name__,
            "",
            "",
            "NONE",
            7,
        ),
        (Mtoon1UvAnimationMaskTexturePropertyGroup.__name__, "", "", "NONE", 8),
        (Mtoon0ReceiveShadowTexturePropertyGroup.__name__, "", "", "NONE", 9),
        (Mtoon0ShadingGradeTexturePropertyGroup.__name__, "", "", "NONE", 10),
    )

    target_texture: EnumProperty(  # type: ignore[valid-type]
        options={"HIDDEN"},
        items=target_texture_items,
        name="Target Texture",
    )

    def execute(self, _context: Context) -> set[str]:
        filepath = self.filepath
        if not filepath or not Path(filepath).exists():
            return {"CANCELLED"}

        last_images_len = len(bpy.data.images)
        image = bpy.data.images.load(filepath, check_existing=True)
        created = last_images_len < len(bpy.data.images)

        material = bpy.data.materials.get(self.material_name)
        if not isinstance(material, Material):
            return {"FINISHED"}

        gltf = material.vrm_addon_extension.mtoon1
        mtoon = gltf.extensions.vrmc_materials_mtoon

        for texture in [
            gltf.pbr_metallic_roughness.base_color_texture.index,
            mtoon.shade_multiply_texture.index,
            gltf.normal_texture.index,
            mtoon.shading_shift_texture.index,
            gltf.emissive_texture.index,
            mtoon.rim_multiply_texture.index,
            mtoon.matcap_texture.index,
            mtoon.outline_width_multiply_texture.index,
            mtoon.uv_animation_mask_texture.index,
            gltf.mtoon0_receive_shadow_texture,
            gltf.mtoon0_shading_grade_texture,
        ]:
            if self.target_texture != type(texture).__name__:
                continue
            texture.source = image
            if created:
                image.colorspace_settings.name = type(texture).colorspace
            return {"FINISHED"}

        return {"CANCELLED"}

    def invoke(self, context: Context, event: Event) -> set[str]:
        self.filepath = ""
        return ImportHelper.invoke(self, context, event)

    if TYPE_CHECKING:
        # This code is auto generated.
        # `poetry run python tools/property_typing.py`
        filepath: str  # type: ignore[no-redef]
        filter_glob: str  # type: ignore[no-redef]
        material_name: str  # type: ignore[no-redef]
        target_texture: str  # type: ignore[no-redef]


@dataclass(frozen=True)
class NodesModifierInputKey:
    geometry_key: str
    material_key: str
    outline_material_key: str
    outline_width_mode_key: str
    outline_width_factor_key: str
    outline_width_multiply_texture_key: str
    outline_width_multiply_texture_exists_key: str
    outline_width_multiply_texture_uv_key: str
    outline_width_multiply_texture_uv_offset_x_key: str
    outline_width_multiply_texture_uv_offset_y_key: str
    outline_width_multiply_texture_uv_scale_x_key: str
    outline_width_multiply_texture_uv_scale_y_key: str
    extrude_mesh_individual_key: str
    object_key: str
    enabled_key: str

    @staticmethod
    def keys_len() -> int:
        return 15

    def outline_width_multiply_texture_uv_use_attribute_key(self) -> str:
        return self.outline_width_multiply_texture_uv_key + "_use_attribute"

    def outline_width_multiply_texture_uv_attribute_name_key(self) -> str:
        return self.outline_width_multiply_texture_uv_key + "_attribute_name"


def get_nodes_modifier_input_key(
    modifier: NodesModifier,
) -> Optional[NodesModifierInputKey]:
    node_group = modifier.node_group
    if not node_group:
        return None
    if bpy.app.version < (4, 0):
        keys = [i.identifier for i in node_group.inputs]
    else:
        from bpy.types import NodeTreeInterfaceSocket

        keys = [
            item.identifier
            for item in node_group.interface.items_tree
            if item.item_type == "SOCKET"
            and isinstance(item, NodeTreeInterfaceSocket)
            and item.in_out == "INPUT"
        ]
    keys_len = NodesModifierInputKey.keys_len()
    if len(keys) < keys_len:
        return None
    return NodesModifierInputKey(*keys[:keys_len])


class VRM_OT_refresh_mtoon1_outline(Operator):
    bl_idname = "vrm.refresh_mtoon1_outline"
    bl_label = "Refresh MToon 1.0 Outline Width Mode"
    bl_description = "Import Texture Image File"
    bl_options: Set[str] = {"UNDO"}

    material_name: StringProperty(  # type: ignore[valid-type]
        options={"HIDDEN"}
    )
    create_modifier: BoolProperty(  # type: ignore[valid-type]
        options={"HIDDEN"}
    )

    @staticmethod
    def assign(
        context: Context,
        material: Material,
        obj: Object,
        create_modifier: bool,
    ) -> None:
        shader.load_mtoon1_outline_geometry_node_group(context, overwrite=False)
        node_group = context.blend_data.node_groups.get(
            shader.OUTLINE_GEOMETRY_GROUP_NAME
        )
        if not node_group:
            return
        mtoon = material.vrm_addon_extension.mtoon1.extensions.vrmc_materials_mtoon
        outline_width_mode_value = next(
            (
                value
                for mode, _, _, _, value in (
                    Mtoon1VrmcMaterialsMtoonPropertyGroup.outline_width_mode_items
                )
                if mode == mtoon.outline_width_mode
            ),
            None,
        )
        if not isinstance(outline_width_mode_value, int):
            return

        no_outline = (
            mtoon.outline_width_mode
            == Mtoon1VrmcMaterialsMtoonPropertyGroup.OUTLINE_WIDTH_MODE_NONE
            or mtoon.outline_width_factor < float_info.epsilon
        )
        cleanup = no_outline
        modifier = None

        for search_modifier_name in list(obj.modifiers.keys()):
            search_modifier = obj.modifiers.get(search_modifier_name)
            if not search_modifier:
                continue
            if search_modifier.type != "NODES":
                continue
            if not isinstance(search_modifier, NodesModifier):
                continue
            if not search_modifier.node_group:
                continue
            if search_modifier.node_group.name != shader.OUTLINE_GEOMETRY_GROUP_NAME:
                continue
            input_key = get_nodes_modifier_input_key(search_modifier)
            if input_key is None:
                continue
            search_material = search_modifier.get(input_key.material_key)
            if not isinstance(search_material, Material):
                continue
            if search_material.name != material.name:
                continue
            if cleanup:
                obj.modifiers.remove(search_modifier)
                continue
            modifier = search_modifier
            cleanup = True

        if no_outline:
            return

        if not modifier and not create_modifier:
            if not no_outline:
                mtoon.outline_width_mode = (
                    Mtoon1VrmcMaterialsMtoonPropertyGroup.OUTLINE_WIDTH_MODE_NONE
                )
            return

        outline_material_name = f"MToon Outline ({material.name})"
        modifier_name = f"MToon Outline ({material.name})"

        outline_material = material.vrm_addon_extension.mtoon1.outline_material
        reset_outline_material = not outline_material
        if reset_outline_material:
            outline_material = context.blend_data.materials.new(
                name=outline_material_name
            )
            if not outline_material.use_nodes:
                outline_material.use_nodes = True
            if outline_material.diffuse_color[3] != 0.25:
                outline_material.diffuse_color[3] = 0.25
            if outline_material.roughness != 0:
                outline_material.roughness = 0
            shader.load_mtoon1_shader(context, outline_material, overwrite=False)
            outline_material.vrm_addon_extension.mtoon1.is_outline_material = True
            material.vrm_addon_extension.mtoon1.outline_material = outline_material
        if outline_material.name != outline_material_name:
            outline_material.name = outline_material_name
        if not outline_material.use_nodes:
            outline_material.use_nodes = True
        if not outline_material.vrm_addon_extension.mtoon1.is_outline_material:
            outline_material.vrm_addon_extension.mtoon1.is_outline_material = True
        if (
            outline_material.vrm_addon_extension.mtoon1.alpha_cutoff
            != material.vrm_addon_extension.mtoon1.alpha_cutoff
        ):
            outline_material.vrm_addon_extension.mtoon1.alpha_cutoff = (
                material.vrm_addon_extension.mtoon1.alpha_cutoff
            )
        if (
            outline_material.vrm_addon_extension.mtoon1.alpha_mode
            != material.vrm_addon_extension.mtoon1.alpha_mode
        ):
            outline_material.vrm_addon_extension.mtoon1.alpha_mode = (
                material.vrm_addon_extension.mtoon1.alpha_mode
            )
        if outline_material.shadow_method != "NONE":
            outline_material.shadow_method = "NONE"
        if not outline_material.use_backface_culling:
            outline_material.use_backface_culling = True
        if outline_material.show_transparent_back:
            outline_material.show_transparent_back = False

        if not modifier:
            new_modifier = obj.modifiers.new(modifier_name, "NODES")
            if not isinstance(new_modifier, NodesModifier):
                message = f"{type(new_modifier)} is not a NodesModifier"
                raise AssertionError(message)
            modifier = new_modifier
            modifier.show_expanded = False
            modifier.show_in_editmode = False

        if modifier.name != modifier_name:
            modifier.name = modifier_name
        if modifier.node_group != node_group:
            modifier.node_group = node_group

        input_key = get_nodes_modifier_input_key(modifier)
        if input_key is None:
            return

        modifier_input_changed = False

        (
            outline_width_multiply_texture_uv_offset_x,
            outline_width_multiply_texture_uv_offset_y,
        ) = mtoon.outline_width_multiply_texture.extensions.khr_texture_transform.offset
        (
            outline_width_multiply_texture_uv_scale_x,
            outline_width_multiply_texture_uv_scale_y,
        ) = mtoon.outline_width_multiply_texture.extensions.khr_texture_transform.scale

        uv_layer_name = None
        if isinstance(obj.data, Mesh):
            uv_layer_name = next(
                (
                    uv_layer.name
                    for uv_layer in obj.data.uv_layers
                    if uv_layer and uv_layer.active_render
                ),
                None,
            )
        if uv_layer_name is None:
            uv_layer_name = "UVMap"

        for k, v in [
            (input_key.material_key, material),
            (input_key.outline_material_key, outline_material),
            (input_key.outline_width_mode_key, outline_width_mode_value),
            (input_key.outline_width_factor_key, mtoon.outline_width_factor),
            (
                input_key.outline_width_multiply_texture_key,
                mtoon.outline_width_multiply_texture.index.source,
            ),
            (
                input_key.outline_width_multiply_texture_exists_key,
                bool(mtoon.outline_width_multiply_texture.index.source),
            ),
            (input_key.outline_width_multiply_texture_uv_use_attribute_key(), 1),
            (
                input_key.outline_width_multiply_texture_uv_attribute_name_key(),
                uv_layer_name,
            ),
            (
                input_key.outline_width_multiply_texture_uv_offset_x_key,
                outline_width_multiply_texture_uv_offset_x,
            ),
            (
                input_key.outline_width_multiply_texture_uv_offset_y_key,
                outline_width_multiply_texture_uv_offset_y,
            ),
            (
                input_key.outline_width_multiply_texture_uv_scale_x_key,
                outline_width_multiply_texture_uv_scale_x,
            ),
            (
                input_key.outline_width_multiply_texture_uv_scale_y_key,
                outline_width_multiply_texture_uv_scale_y,
            ),
            (
                input_key.extrude_mesh_individual_key,
                (
                    obj.type == "MESH"
                    and isinstance(obj.data, Mesh)
                    and not obj.data.use_auto_smooth
                    and not any(polygon.use_smooth for polygon in obj.data.polygons)
                ),
            ),
            (input_key.object_key, obj),
            (
                input_key.enabled_key,
                obj.mode
                not in ["VERTEX_PAINT", "TEXTURE_PAINT", "WEIGHT_PAINT", "SCULPT"],
            ),
        ]:
            if modifier.get(k) != v:
                modifier[k] = v
                modifier_input_changed = True

        # Apply input values
        if modifier_input_changed:
            modifier.show_viewport = not modifier.show_viewport
            modifier.show_viewport = not modifier.show_viewport

        if reset_outline_material:
            reset_shader_node_group(
                context, material, reset_node_tree=False, overwrite=False
            )

    @staticmethod
    def refresh_object(context: Context, obj: Object) -> None:
        if bpy.app.version < (3, 3):
            return
        for material_slot in obj.material_slots:
            if not material_slot.material:
                continue
            material = context.blend_data.materials.get(material_slot.material.name)
            if not material:
                continue
            if not material.vrm_addon_extension.mtoon1.enabled:
                continue
            if material.vrm_addon_extension.mtoon1.is_outline_material:
                continue

            VRM_OT_refresh_mtoon1_outline.assign(
                context, material, obj, create_modifier=False
            )

    @staticmethod
    def refresh(
        context: Context,
        create_modifier: bool,
        material_name: Optional[str] = None,
    ) -> None:
        if bpy.app.version < (3, 3):
            return
        for obj in context.blend_data.objects:
            if obj.type != "MESH":
                continue
            outline_material_names = []
            for material_slot in obj.material_slots:
                if not material_slot.material:
                    continue
                if (
                    material_name is not None
                    and material_name != material_slot.material.name
                ):
                    continue
                material = context.blend_data.materials.get(material_slot.material.name)
                if not material:
                    continue
                if not material.vrm_addon_extension.mtoon1.enabled:
                    continue
                if material.vrm_addon_extension.mtoon1.is_outline_material:
                    continue

                VRM_OT_refresh_mtoon1_outline.assign(
                    context, material, obj, create_modifier
                )
                outline_material_names.append(material.name)
            if material_name is not None:
                continue

            # マテリアル名が指定されなかった場合は、
            # 不要なアウトラインのモディファイアを削除する
            for search_modifier_name in list(obj.modifiers.keys()):
                search_modifier = obj.modifiers.get(search_modifier_name)
                if not search_modifier:
                    continue
                if search_modifier.type != "NODES":
                    continue
                if not isinstance(search_modifier, NodesModifier):
                    continue
                node_group = search_modifier.node_group
                if not node_group:
                    continue
                if node_group.name != shader.OUTLINE_GEOMETRY_GROUP_NAME:
                    continue
                input_key = get_nodes_modifier_input_key(search_modifier)
                if input_key is None:
                    continue
                search_material = search_modifier.get(input_key.material_key)
                if (
                    isinstance(search_material, Material)
                    and search_material.name in outline_material_names
                ):
                    continue
                obj.modifiers.remove(search_modifier)

    def execute(self, context: Context) -> set[str]:
        self.refresh(context, self.create_modifier, self.material_name)
        return {"FINISHED"}

    if TYPE_CHECKING:
        # This code is auto generated.
        # `poetry run python tools/property_typing.py`
        material_name: str  # type: ignore[no-redef]
        create_modifier: bool  # type: ignore[no-redef]<|MERGE_RESOLUTION|>--- conflicted
+++ resolved
@@ -6,9 +6,6 @@
 from typing import TYPE_CHECKING, Optional
 
 import bpy
-<<<<<<< HEAD
-from bpy_extras import view3d_utils
-=======
 from bpy.props import BoolProperty, EnumProperty, StringProperty
 from bpy.types import (
     Context,
@@ -21,7 +18,7 @@
     Operator,
     ShaderNodeMapping,
 )
->>>>>>> 2e3885bc
+from bpy_extras import view3d_utils
 from bpy_extras.io_utils import ImportHelper
 
 from ...common import convert, shader
@@ -49,7 +46,6 @@
 logger = get_logger(__name__)
 
 
-<<<<<<< HEAD
 # The Viewport Matrix is used in a modal to update Matcaps
 def store_viewport_matrix():
     wm = bpy.context.window_manager
@@ -174,7 +170,7 @@
 
 
 # The Viewport Matrix is used in a modal to update Matcaps
-class StoreViewportMatrixOperator(bpy.types.Operator):
+class StoreViewportMatrixOperator(Operator):
     bl_idname = "wm.store_viewport_matrix"
     bl_label = "Store Viewport Matrix Operator"
 
@@ -244,10 +240,7 @@
         self._timer = None
 
 
-class VRM_OT_convert_material_to_mtoon1(bpy.types.Operator):
-=======
 class VRM_OT_convert_material_to_mtoon1(Operator):
->>>>>>> 2e3885bc
     bl_idname = "vrm.convert_material_to_mtoon1"
     bl_label = "Convert Material to MToon 1.0"
     bl_description = "Convert Material to MToon 1.0"
@@ -682,14 +675,13 @@
         material_name: str  # type: ignore[no-redef]
 
 
-<<<<<<< HEAD
-class VRM_OT_update_all_mtoon1_material_node_groups(bpy.types.Operator):
+class VRM_OT_update_all_mtoon1_material_node_groups(Operator):
     bl_idname = "vrm.update_all_mtoon1_material_node_groups"
     bl_label = "Update All Shader Nodes"
     bl_description = "Update All MToon 1.0 Material Shader Node Groups"
     bl_options = {"REGISTER", "UNDO"}
 
-    def execute(self, context: bpy.types.Context) -> set[str]:
+    def execute(self, context: Context) -> set[str]:
         groupNames = (
             shader.shader_node_group_names
         )  # Replace with your actual function or variable
@@ -698,7 +690,7 @@
         # Loop through materials
         for material in bpy.data.materials:
             if material.vrm_addon_extension.mtoon1.enabled == True:
-                if not isinstance(material, bpy.types.Material):
+                if not isinstance(material, Material):
                     return {"CANCELLED"}
                 reset_shader_node_group(
                     context, material, reset_node_tree=True, overwrite=True
@@ -716,13 +708,13 @@
         return {"FINISHED"}
 
 
-# class VRM_OT_update_all_mtoon1_material_node_groups(bpy.types.Operator):
+# class VRM_OT_update_all_mtoon1_material_node_groups(Operator):
 #     bl_idname = "vrm.update_all_mtoon1_material_node_groups"
 #     bl_label = "Update All Shader Nodes"
 #     bl_description = "Update All MToon 1.0 Material Shader Node Groups"
 #     bl_options = {"REGISTER", "UNDO"}
 
-#     def execute(self, context: bpy.types.Context) -> set[str]:
+#     def execute(self, context: Context) -> set[str]:
 #         groupNames = shader.shader_node_group_names  # Replace with your actual function or variable
 #         outputGroup = shader.template_name(groupNames[3])
 
@@ -753,10 +745,7 @@
 #         return {"FINISHED"}
 
 
-class VRM_OT_import_mtoon1_texture_image_file(bpy.types.Operator, ImportHelper):
-=======
 class VRM_OT_import_mtoon1_texture_image_file(Operator, ImportHelper):
->>>>>>> 2e3885bc
     bl_idname = "vrm.import_mtoon1_texture_image_file"
     bl_label = "Open"
     bl_description = "Import Texture Image File"
