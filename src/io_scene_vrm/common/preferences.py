--- conflicted
+++ resolved
@@ -78,10 +78,15 @@
 
     layout.prop(preferences, "export_invisibles")
     layout.prop(preferences, "export_only_selections")
+    layout.prop(preferences, "export_only_deform_bones")
+    layout.prop(preferences, "export_apply_modifiers")
     layout.prop(preferences, "enable_advanced_preferences")
     if preferences.enable_advanced_preferences:
         advanced_options_box = layout.box()
         advanced_options_box.prop(preferences, "export_fb_ngon_encoding")
+        advanced_options_box.prop(preferences, "export_all_influences")
+        advanced_options_box.prop(preferences, "export_lights")
+        advanced_options_box.prop(preferences, "use_active_scene")
 
 
 class VrmAddonPreferences(AddonPreferences):
@@ -166,21 +171,7 @@
 
         export_box = layout.box()
         export_box.label(text="Export", icon="EXPORT")
-<<<<<<< HEAD
-        export_box.prop(self, "export_invisibles")
-        export_box.prop(self, "export_only_selections")
-        export_box.prop(self, "export_only_deform_bones")
-        export_box.prop(self, "export_apply_modifiers")
-        export_box.prop(self, "enable_advanced_preferences")
-        if self.enable_advanced_preferences:
-            advanced_options_box = export_box.box()
-            advanced_options_box.prop(self, "export_fb_ngon_encoding")
-            advanced_options_box.prop(self, "export_all_influences")
-            advanced_options_box.prop(self, "export_lights")
-            advanced_options_box.prop(self, "use_active_scene")
-=======
         draw_export_preferences_layout(self, export_box)
->>>>>>> 0f32c467
 
     if TYPE_CHECKING:
         # This code is auto generated.
