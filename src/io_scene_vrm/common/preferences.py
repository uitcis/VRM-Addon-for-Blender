from collections.abc import Sequence
from typing import TYPE_CHECKING

from bpy.props import BoolProperty, IntVectorProperty
from bpy.types import AddonPreferences, Context

from . import version
from .logging import get_logger

logger = get_logger(__name__)

addon_package_name = ".".join(__name__.split(".")[:-2])


class VrmAddonPreferences(AddonPreferences):
    bl_idname = addon_package_name

    INITIAL_ADDON_VERSION: tuple[int, int, int] = (0, 0, 0)

    addon_version: IntVectorProperty(  # type: ignore[valid-type]
        size=3,
        default=INITIAL_ADDON_VERSION,
    )

    set_shading_type_to_material_on_import: BoolProperty(  # type: ignore[valid-type]
        name='Set shading type to "Material"',
        default=True,
    )
    set_view_transform_to_standard_on_import: BoolProperty(  # type: ignore[valid-type]
        name='Set view transform to "Standard"',
        default=True,
    )
    set_armature_display_to_wire: BoolProperty(  # type: ignore[valid-type]
        name='Set an imported armature display to "Wire"',
        default=True,
    )
    set_armature_display_to_show_in_front: BoolProperty(  # type: ignore[valid-type]
        name='Set an imported armature display to show "In-Front"',
        default=True,
    )

    export_invisibles: BoolProperty(  # type: ignore[valid-type]
        name="Export Invisible Objects",
    )
    export_only_selections: BoolProperty(  # type: ignore[valid-type]
        name="Export Only Selections",
    )
<<<<<<< HEAD
    export_only_deform_bones: bpy.props.BoolProperty(  # type: ignore[valid-type]
        name="Export Only Deform Bones",
        default=True,
    )
    export_apply_modifiers: bpy.props.BoolProperty(  # type: ignore[valid-type]
        name="Apply Modifiers",
        default=True,
    )
    enable_advanced_preferences: bpy.props.BoolProperty(  # type: ignore[valid-type]
=======
    enable_advanced_preferences: BoolProperty(  # type: ignore[valid-type]
>>>>>>> 2e3885bc
        name="Enable Advanced Options",
    )
    export_fb_ngon_encoding: BoolProperty(  # type: ignore[valid-type]
        name="Try the FB_ngon_encoding under development"
        + " (Exported meshes can be corrupted)",
    )
    export_all_influences: bpy.props.BoolProperty(  # type: ignore[valid-type]
        name="Export All Bone Influences",
        description="Don't limit to 4, most viewers truncate to 4,"
        + " so bone movement may cause jagged meshes",
        default=True,
    )
    export_lights: bpy.props.BoolProperty(  # type: ignore[valid-type]
        name="Export Lights",
    )
    use_active_scene: bpy.props.BoolProperty(  # type: ignore[valid-type]
        name="Use Active Scene",
        default=True,
    )

    def draw(self, _context: Context) -> None:
        layout = self.layout

        warning_message = version.preferences_warning_message()
        if warning_message:
            box = layout.box()
            warning_column = box.column()
            for index, warning_line in enumerate(warning_message.splitlines()):
                warning_column.label(
                    text=warning_line,
                    translate=False,
                    icon="NONE" if index else "ERROR",
                )

        import_box = layout.box()
        import_box.label(text="Import", icon="IMPORT")
        import_box.prop(self, "set_shading_type_to_material_on_import")
        import_box.prop(self, "set_view_transform_to_standard_on_import")
        import_box.prop(self, "set_armature_display_to_wire")
        import_box.prop(self, "set_armature_display_to_show_in_front")

        export_box = layout.box()
        export_box.label(text="Export", icon="EXPORT")
        export_box.prop(self, "export_invisibles")
        export_box.prop(self, "export_only_selections")
        export_box.prop(self, "export_only_deform_bones")
        export_box.prop(self, "export_apply_modifiers")
        export_box.prop(self, "enable_advanced_preferences")
        if self.enable_advanced_preferences:
            advanced_options_box = export_box.box()
            advanced_options_box.prop(self, "export_fb_ngon_encoding")
            advanced_options_box.prop(self, "export_all_influences")
            advanced_options_box.prop(self, "export_lights")
            advanced_options_box.prop(self, "use_active_scene")

    if TYPE_CHECKING:
        # This code is auto generated.
        # `poetry run python tools/property_typing.py`
        addon_version: Sequence[int]  # type: ignore[no-redef]
        set_shading_type_to_material_on_import: bool  # type: ignore[no-redef]
        set_view_transform_to_standard_on_import: bool  # type: ignore[no-redef]
        set_armature_display_to_wire: bool  # type: ignore[no-redef]
        set_armature_display_to_show_in_front: bool  # type: ignore[no-redef]
        export_invisibles: bool  # type: ignore[no-redef]
        export_only_selections: bool  # type: ignore[no-redef]
        export_only_deform_bones: bool  # type: ignore[no-redef]
        export_apply_modifiers: bool  # type: ignore[no-redef]
        enable_advanced_preferences: bool  # type: ignore[no-redef]
        export_fb_ngon_encoding: bool  # type: ignore[no-redef]
        export_all_influences: bool  # type: ignore[no-redef]
        export_lights: bool  # type: ignore[no-redef]
        use_active_scene: bool  # type: ignore[no-redef]


def get_preferences(context: Context) -> VrmAddonPreferences:
    addon = context.preferences.addons.get(addon_package_name)
    if not addon:
        message = f"No add-on preferences for {addon_package_name}"
        raise AssertionError(message)

    preferences = addon.preferences
    if not isinstance(preferences, VrmAddonPreferences):
        raise TypeError(
            f"Add-on preferences for {addon_package_name} is not a VrmAddonPreferences"
            + f" but {type(preferences)}"
        )

    return preferences<|MERGE_RESOLUTION|>--- conflicted
+++ resolved
@@ -45,35 +45,31 @@
     export_only_selections: BoolProperty(  # type: ignore[valid-type]
         name="Export Only Selections",
     )
-<<<<<<< HEAD
-    export_only_deform_bones: bpy.props.BoolProperty(  # type: ignore[valid-type]
+    export_only_deform_bones: BoolProperty(  # type: ignore[valid-type]
         name="Export Only Deform Bones",
         default=True,
     )
-    export_apply_modifiers: bpy.props.BoolProperty(  # type: ignore[valid-type]
+    export_apply_modifiers: BoolProperty(  # type: ignore[valid-type]
         name="Apply Modifiers",
         default=True,
     )
-    enable_advanced_preferences: bpy.props.BoolProperty(  # type: ignore[valid-type]
-=======
     enable_advanced_preferences: BoolProperty(  # type: ignore[valid-type]
->>>>>>> 2e3885bc
         name="Enable Advanced Options",
     )
     export_fb_ngon_encoding: BoolProperty(  # type: ignore[valid-type]
         name="Try the FB_ngon_encoding under development"
         + " (Exported meshes can be corrupted)",
     )
-    export_all_influences: bpy.props.BoolProperty(  # type: ignore[valid-type]
+    export_all_influences: BoolProperty(  # type: ignore[valid-type]
         name="Export All Bone Influences",
         description="Don't limit to 4, most viewers truncate to 4,"
         + " so bone movement may cause jagged meshes",
         default=True,
     )
-    export_lights: bpy.props.BoolProperty(  # type: ignore[valid-type]
+    export_lights: BoolProperty(  # type: ignore[valid-type]
         name="Export Lights",
     )
-    use_active_scene: bpy.props.BoolProperty(  # type: ignore[valid-type]
+    use_active_scene: BoolProperty(  # type: ignore[valid-type]
         name="Use Active Scene",
         default=True,
     )
