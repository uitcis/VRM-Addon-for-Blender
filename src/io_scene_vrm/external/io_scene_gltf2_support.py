import dataclasses
import datetime
import importlib
from collections.abc import Set

import bpy
from bpy.types import Context, Event, Image, Operator

from ..common.logging import get_logger

#
# ここで `import io_scene_gltf2` をするとio_scene_gltf2が無効化されている場合
# 全体を巻き込んでエラーになる。そのため関数内でインポートするように注意する。
#

logger = get_logger(__name__)


class WM_OT_vrm_io_scene_gltf2_disabled_warning(Operator):
    bl_label = "glTF 2.0 add-on is disabled"
    bl_idname = "wm.vrm_gltf2_addon_disabled_warning"
    bl_options: Set[str] = {"REGISTER"}

    def execute(self, _context: Context) -> set[str]:
        return {"FINISHED"}

    def invoke(self, context: Context, _event: Event) -> set[str]:
        return context.window_manager.invoke_props_dialog(self, width=500)

    def draw(self, _context: Context) -> None:
        self.layout.label(
            text='Official add-on "glTF 2.0 format" is required. Please enable it.'
        )


def image_to_image_bytes(
    image: Image, export_settings: dict[str, object]
) -> tuple[bytes, str]:
    if bpy.app.version < (3, 6, 0):
        gltf2_blender_image = importlib.import_module(
            "io_scene_gltf2.blender.exp.gltf2_blender_image"
        )
    else:
        gltf2_blender_image = importlib.import_module(
            "io_scene_gltf2.blender.exp.material.extensions.gltf2_blender_image"
        )
    export_image = gltf2_blender_image.ExportImage.from_blender_image(image)

    mime_type = "image/jpeg" if image.file_format == "JPEG" else "image/png"

    if bpy.app.version < (3, 3, 0):
        # https://github.com/KhronosGroup/glTF-Blender-IO/blob/518b6466032534c4be4a4c50ca72d37c169a5ebf/addons/io_scene_gltf2/blender/exp/gltf2_blender_image.py
        return export_image.encode(mime_type), mime_type

    if bpy.app.version < (3, 5, 0):
        # https://github.com/KhronosGroup/glTF-Blender-IO/blob/b8901bb58fa29d78bc2741cadb3f01b6d30d7750/addons/io_scene_gltf2/blender/exp/gltf2_blender_image.py
        image_bytes, _specular_color_factor = export_image.encode(mime_type)
        return image_bytes, mime_type

    # https://github.com/KhronosGroup/glTF-Blender-IO/blob/e662c281fc830d7ad3ea918d38c6a1881ee143c5/addons/io_scene_gltf2/blender/exp/gltf2_blender_image.py#L139
    image_bytes, _specular_color_factor = export_image.encode(
        mime_type, export_settings
    )
    return image_bytes, mime_type


def init_extras_export() -> None:
    try:
        # https://github.com/KhronosGroup/glTF-Blender-IO/blob/6f9d0d9fc1bb30e2b0bb019342ffe86bd67358fc/addons/io_scene_gltf2/blender/com/gltf2_blender_extras.py#L20-L21
        gltf2_blender_extras = importlib.import_module(
            "io_scene_gltf2.blender.com.gltf2_blender_extras"
        )
    except ModuleNotFoundError:
        return
    key = "vrm_addon_extension"
    if key not in gltf2_blender_extras.BLACK_LIST:
        gltf2_blender_extras.BLACK_LIST.append(key)


def create_export_settings() -> dict[str, object]:
    return {
        # https://github.com/KhronosGroup/glTF-Blender-IO/blob/67b2ed150b0eba08129b970dbe1116c633a77d24/addons/io_scene_gltf2/__init__.py#L522
        "timestamp": datetime.datetime.now(datetime.timezone.utc),
        # https://github.com/KhronosGroup/glTF-Blender-IO/blob/67b2ed150b0eba08129b970dbe1116c633a77d24/addons/io_scene_gltf2/__init__.py#L258-L268
        # https://github.com/KhronosGroup/glTF-Blender-IO/blob/67b2ed150b0eba08129b970dbe1116c633a77d24/addons/io_scene_gltf2/__init__.py#L552
        "gltf_materials": True,
        # https://github.com/KhronosGroup/glTF-Blender-IO/blob/67b2ed150b0eba08129b970dbe1116c633a77d24/addons/io_scene_gltf2/__init__.py#L120-L137
        # https://github.com/KhronosGroup/glTF-Blender-IO/blob/67b2ed150b0eba08129b970dbe1116c633a77d24/addons/io_scene_gltf2/__init__.py#L532
        "gltf_format": "GLB",
        # https://github.com/KhronosGroup/glTF-Blender-IO/blob/67b2ed150b0eba08129b970dbe1116c633a77d24/addons/io_scene_gltf2/__init__.py#L154-L168
        # https://github.com/KhronosGroup/glTF-Blender-IO/blob/67b2ed150b0eba08129b970dbe1116c633a77d24/addons/io_scene_gltf2/__init__.py#L533
        "gltf_image_format": "AUTO",
        # https://github.com/KhronosGroup/glTF-Blender-IO/blob/67b2ed150b0eba08129b970dbe1116c633a77d24/addons/io_scene_gltf2/__init__.py#L329-L333
        # https://github.com/KhronosGroup/glTF-Blender-IO/blob/67b2ed150b0eba08129b970dbe1116c633a77d24/addons/io_scene_gltf2/__init__.py#L569
        "gltf_extras": True,
        # https://github.com/KhronosGroup/glTF-Blender-IO/blob/67b2ed150b0eba08129b970dbe1116c633a77d24/addons/io_scene_gltf2/__init__.py#L611-L633
        "gltf_user_extensions": [],
        # https://github.com/KhronosGroup/glTF-Blender-IO/blob/67b2ed150b0eba08129b970dbe1116c633a77d24/addons/io_scene_gltf2/__init__.py#L606
        "gltf_binary": bytearray(),
        # https://github.com/KhronosGroup/glTF-Blender-IO/blob/67b2ed150b0eba08129b970dbe1116c633a77d24/addons/io_scene_gltf2/__init__.py#L176-L184
        # https://github.com/KhronosGroup/glTF-Blender-IO/blob/67b2ed150b0eba08129b970dbe1116c633a77d24/addons/io_scene_gltf2/__init__.py#L530
        "gltf_keep_original_textures": False,
        # https://github.com/KhronosGroup/glTF-Blender-IO/blob/bfe4ff8b1b5c26ba17b0531b67798376147d9fa7/addons/io_scene_gltf2/__init__.py#L273-L279
        # https://github.com/KhronosGroup/glTF-Blender-IO/blob/bfe4ff8b1b5c26ba17b0531b67798376147d9fa7/addons/io_scene_gltf2/__init__.py#L579
        "gltf_original_specular": False,
        # https://github.com/KhronosGroup/glTF-Blender-IO/blob/e662c281fc830d7ad3ea918d38c6a1881ee143c5/addons/io_scene_gltf2/__init__.py#L208-L214
        # https://github.com/KhronosGroup/glTF-Blender-IO/blob/e662c281fc830d7ad3ea918d38c6a1881ee143c5/addons/io_scene_gltf2/__init__.py#L617
        "gltf_jpeg_quality": 75,
        # https://github.com/KhronosGroup/glTF-Blender-IO/blob/a2eac6c4b4ef957b654b61970dc554e3803a642e/addons/io_scene_gltf2/__init__.py#L233-L240
        # https://github.com/KhronosGroup/glTF-Blender-IO/blob/a2eac6c4b4ef957b654b61970dc554e3803a642e/addons/io_scene_gltf2/__init__.py#L787
        "gltf_image_quality": 75,
        # https://github.com/KhronosGroup/glTF-Blender-IO/blob/765c1bd8f59ce34d6e346147f379af191969777f/addons/io_scene_gltf2/__init__.py#L785
        # https://github.com/KhronosGroup/glTF-Blender-IO/blob/765c1bd8f59ce34d6e346147f379af191969777f/addons/io_scene_gltf2/__init__.py#L201-L208
        "gltf_add_webp": False,
    }


<<<<<<< HEAD
def export_scene_gltf(
    filepath: str,
    check_existing: bool,
    export_format: str,
    export_extras: bool,
    export_current_frame: bool,
    use_selection: bool,
    export_animations: bool,
    export_rest_position_armature: bool,
    export_def_bones: bool,
    export_apply: bool,
    export_all_influences: bool,
    export_lights: bool,
    use_active_scene: bool,
    export_try_sparse_sk: bool,
) -> set[str]:
    if bpy.app.version < (3, 6, 0):
        return bpy.ops.export_scene.gltf(
            filepath=filepath,
            check_existing=check_existing,
            export_format=export_format,
            export_extras=export_extras,
            export_current_frame=export_current_frame,
            use_selection=use_selection,
            export_animations=export_animations,
            export_def_bones=export_def_bones,  # Don't export control bones not marked as deform
            export_apply=export_apply,  # Enable non-destructive export
            export_all_influences=export_all_influences,  # Models may appear incorrectly in many viewers
            export_lights=export_lights,  # TODO: Expose UI Option, Unity allows light export
            use_active_scene=use_active_scene,  # Reduce File Size
=======
@dataclasses.dataclass
class ExportSceneGltfArguments:
    filepath: str
    check_existing: bool
    export_format: str
    export_extras: bool
    export_current_frame: bool
    use_selection: bool
    export_animations: bool
    export_rest_position_armature: bool
    export_try_sparse_sk: bool


def __invoke_export_scene_gltf(arguments: ExportSceneGltfArguments) -> set[str]:
    if bpy.app.version < (3, 6, 0):
        return bpy.ops.export_scene.gltf(
            filepath=arguments.filepath,
            check_existing=arguments.check_existing,
            export_format=arguments.export_format,
            export_extras=arguments.export_extras,
            export_current_frame=arguments.export_current_frame,
            use_selection=arguments.use_selection,
            export_animations=arguments.export_animations,
>>>>>>> 2e3885bc
        )

    if bpy.app.version < (4,):
        return bpy.ops.export_scene.gltf(
<<<<<<< HEAD
            filepath=filepath,
            check_existing=check_existing,
            export_format=export_format,
            export_extras=export_extras,
            export_current_frame=export_current_frame,
            use_selection=use_selection,
            export_animations=export_animations,
            export_rest_position_armature=export_rest_position_armature,
            export_def_bones=export_def_bones,  # Don't export control bones not marked as deform
            export_apply=export_apply,  # Enable non-destructive export
            export_all_influences=export_all_influences,  # Models may appear incorrectly in many viewers
            export_lights=export_lights,  # TODO: Expose UI Option, Unity allows light export
            use_active_scene=use_active_scene,  # Reduce File Size
        )

    return bpy.ops.export_scene.gltf(
        filepath=filepath,
        check_existing=check_existing,
        export_format=export_format,
        export_extras=export_extras,
        export_current_frame=export_current_frame,
        use_selection=use_selection,
        export_animations=export_animations,
        export_rest_position_armature=export_rest_position_armature,
        export_def_bones=export_def_bones,  # Don't export control bones not marked as deform
        export_apply=export_apply,  # Enable non-destructive export
        export_all_influences=export_all_influences,  # Models may appear incorrectly in many viewers
        export_lights=export_lights,  # TODO: Expose UI Option, Unity allows light export
        use_active_scene=use_active_scene,  # Reduce File Size
        export_try_sparse_sk=export_try_sparse_sk,
    )
=======
            filepath=arguments.filepath,
            check_existing=arguments.check_existing,
            export_format=arguments.export_format,
            export_extras=arguments.export_extras,
            export_current_frame=arguments.export_current_frame,
            use_selection=arguments.use_selection,
            export_animations=arguments.export_animations,
            export_rest_position_armature=arguments.export_rest_position_armature,
        )

    return bpy.ops.export_scene.gltf(
        filepath=arguments.filepath,
        check_existing=arguments.check_existing,
        export_format=arguments.export_format,
        export_extras=arguments.export_extras,
        export_current_frame=arguments.export_current_frame,
        use_selection=arguments.use_selection,
        export_animations=arguments.export_animations,
        export_rest_position_armature=arguments.export_rest_position_armature,
        export_try_sparse_sk=arguments.export_try_sparse_sk,
    )


def export_scene_gltf(arguments: ExportSceneGltfArguments) -> set[str]:
    try:
        return __invoke_export_scene_gltf(arguments)
    except RuntimeError:
        if not arguments.export_animations:
            raise
        logger.exception("Failed to export VRM with animations")
        # TODO: check traceback
        arguments.export_animations = False
        return __invoke_export_scene_gltf(arguments)
>>>>>>> 2e3885bc
<|MERGE_RESOLUTION|>--- conflicted
+++ resolved
@@ -115,38 +115,6 @@
     }
 
 
-<<<<<<< HEAD
-def export_scene_gltf(
-    filepath: str,
-    check_existing: bool,
-    export_format: str,
-    export_extras: bool,
-    export_current_frame: bool,
-    use_selection: bool,
-    export_animations: bool,
-    export_rest_position_armature: bool,
-    export_def_bones: bool,
-    export_apply: bool,
-    export_all_influences: bool,
-    export_lights: bool,
-    use_active_scene: bool,
-    export_try_sparse_sk: bool,
-) -> set[str]:
-    if bpy.app.version < (3, 6, 0):
-        return bpy.ops.export_scene.gltf(
-            filepath=filepath,
-            check_existing=check_existing,
-            export_format=export_format,
-            export_extras=export_extras,
-            export_current_frame=export_current_frame,
-            use_selection=use_selection,
-            export_animations=export_animations,
-            export_def_bones=export_def_bones,  # Don't export control bones not marked as deform
-            export_apply=export_apply,  # Enable non-destructive export
-            export_all_influences=export_all_influences,  # Models may appear incorrectly in many viewers
-            export_lights=export_lights,  # TODO: Expose UI Option, Unity allows light export
-            use_active_scene=use_active_scene,  # Reduce File Size
-=======
 @dataclasses.dataclass
 class ExportSceneGltfArguments:
     filepath: str
@@ -157,6 +125,11 @@
     use_selection: bool
     export_animations: bool
     export_rest_position_armature: bool
+    export_def_bones: bool
+    export_apply: bool
+    export_all_influences: bool
+    export_lights: bool
+    use_active_scene: bool
     export_try_sparse_sk: bool
 
 
@@ -170,44 +143,15 @@
             export_current_frame=arguments.export_current_frame,
             use_selection=arguments.use_selection,
             export_animations=arguments.export_animations,
->>>>>>> 2e3885bc
+            export_def_bones=arguments.export_def_bones,  # Don't export control bones not marked as deform
+            export_apply=arguments.export_apply,  # Enable non-destructive export
+            export_all_influences=arguments.export_all_influences,  # Models may appear incorrectly in many viewers
+            export_lights=arguments.export_lights,  # TODO: Expose UI Option, Unity allows light export
+            use_active_scene=arguments.use_active_scene,  # Reduce File Size
         )
 
     if bpy.app.version < (4,):
         return bpy.ops.export_scene.gltf(
-<<<<<<< HEAD
-            filepath=filepath,
-            check_existing=check_existing,
-            export_format=export_format,
-            export_extras=export_extras,
-            export_current_frame=export_current_frame,
-            use_selection=use_selection,
-            export_animations=export_animations,
-            export_rest_position_armature=export_rest_position_armature,
-            export_def_bones=export_def_bones,  # Don't export control bones not marked as deform
-            export_apply=export_apply,  # Enable non-destructive export
-            export_all_influences=export_all_influences,  # Models may appear incorrectly in many viewers
-            export_lights=export_lights,  # TODO: Expose UI Option, Unity allows light export
-            use_active_scene=use_active_scene,  # Reduce File Size
-        )
-
-    return bpy.ops.export_scene.gltf(
-        filepath=filepath,
-        check_existing=check_existing,
-        export_format=export_format,
-        export_extras=export_extras,
-        export_current_frame=export_current_frame,
-        use_selection=use_selection,
-        export_animations=export_animations,
-        export_rest_position_armature=export_rest_position_armature,
-        export_def_bones=export_def_bones,  # Don't export control bones not marked as deform
-        export_apply=export_apply,  # Enable non-destructive export
-        export_all_influences=export_all_influences,  # Models may appear incorrectly in many viewers
-        export_lights=export_lights,  # TODO: Expose UI Option, Unity allows light export
-        use_active_scene=use_active_scene,  # Reduce File Size
-        export_try_sparse_sk=export_try_sparse_sk,
-    )
-=======
             filepath=arguments.filepath,
             check_existing=arguments.check_existing,
             export_format=arguments.export_format,
@@ -216,6 +160,11 @@
             use_selection=arguments.use_selection,
             export_animations=arguments.export_animations,
             export_rest_position_armature=arguments.export_rest_position_armature,
+            export_def_bones=arguments.export_def_bones,  # Don't export control bones not marked as deform
+            export_apply=arguments.export_apply,  # Enable non-destructive export
+            export_all_influences=arguments.export_all_influences,  # Models may appear incorrectly in many viewers
+            export_lights=arguments.export_lights,  # TODO: Expose UI Option, Unity allows light export
+            use_active_scene=arguments.use_active_scene,  # Reduce File Size
         )
 
     return bpy.ops.export_scene.gltf(
@@ -227,6 +176,11 @@
         use_selection=arguments.use_selection,
         export_animations=arguments.export_animations,
         export_rest_position_armature=arguments.export_rest_position_armature,
+        export_def_bones=arguments.export_def_bones,  # Don't export control bones not marked as deform
+        export_apply=arguments.export_apply,  # Enable non-destructive export
+        export_all_influences=arguments.export_all_influences,  # Models may appear incorrectly in many viewers
+        export_lights=arguments.export_lights,  # TODO: Expose UI Option, Unity allows light export
+        use_active_scene=arguments.use_active_scene,  # Reduce File Size
         export_try_sparse_sk=arguments.export_try_sparse_sk,
     )
 
@@ -240,5 +194,4 @@
         logger.exception("Failed to export VRM with animations")
         # TODO: check traceback
         arguments.export_animations = False
-        return __invoke_export_scene_gltf(arguments)
->>>>>>> 2e3885bc
+        return __invoke_export_scene_gltf(arguments)