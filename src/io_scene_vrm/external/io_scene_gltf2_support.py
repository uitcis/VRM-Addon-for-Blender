--- conflicted
+++ resolved
@@ -134,8 +134,6 @@
     use_selection: bool
     export_animations: bool
     export_rest_position_armature: bool
-    export_def_bones: bool
-    export_apply: bool
     export_all_influences: bool
     export_lights: bool
     use_active_scene: bool
@@ -154,15 +152,10 @@
             export_current_frame=arguments.export_current_frame,
             use_selection=arguments.use_selection,
             export_animations=arguments.export_animations,
-            export_def_bones=arguments.export_def_bones,  # Don't export control bones not marked as deform
-            export_apply=arguments.export_apply,  # Enable non-destructive export
             export_all_influences=arguments.export_all_influences,
             export_lights=arguments.export_lights,
-<<<<<<< HEAD
             use_active_scene=arguments.use_active_scene,  # Reduce File Size
-=======
             export_apply=arguments.export_apply,
->>>>>>> 476654cf
         )
 
     if bpy.app.version < (4,):
@@ -176,15 +169,10 @@
             use_selection=arguments.use_selection,
             export_animations=arguments.export_animations,
             export_rest_position_armature=arguments.export_rest_position_armature,
-            export_def_bones=arguments.export_def_bones,  # Don't export control bones not marked as deform
-            export_apply=arguments.export_apply,  # Enable non-destructive export
             export_all_influences=arguments.export_all_influences,
             export_lights=arguments.export_lights,
-<<<<<<< HEAD
             use_active_scene=arguments.use_active_scene,  # Reduce File Size
-=======
             export_apply=arguments.export_apply,
->>>>>>> 476654cf
         )
 
     return bpy.ops.export_scene.gltf(
@@ -197,16 +185,11 @@
         use_selection=arguments.use_selection,
         export_animations=arguments.export_animations,
         export_rest_position_armature=arguments.export_rest_position_armature,
-        export_def_bones=arguments.export_def_bones,  # Don't export control bones not marked as deform
-        export_apply=arguments.export_apply,  # Enable non-destructive export
         export_all_influences=arguments.export_all_influences,
         export_lights=arguments.export_lights,
-<<<<<<< HEAD
         use_active_scene=arguments.use_active_scene,  # Reduce File Size
         export_try_sparse_sk=arguments.export_try_sparse_sk,
-=======
         export_apply=arguments.export_apply,
->>>>>>> 476654cf
     )
 
 
