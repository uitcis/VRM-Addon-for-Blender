import dataclasses
import datetime
import importlib
from collections.abc import Set

import bpy
from bpy.types import Context, Event, Image, Operator

from ..common.logging import get_logger

#
# ここで `import io_scene_gltf2` をするとio_scene_gltf2が無効化されている場合
# 全体を巻き込んでエラーになる。そのため関数内でインポートするように注意する。
#

logger = get_logger(__name__)


class WM_OT_vrm_io_scene_gltf2_disabled_warning(Operator):
    bl_label = "glTF 2.0 add-on is disabled"
    bl_idname = "wm.vrm_gltf2_addon_disabled_warning"
    bl_options: Set[str] = {"REGISTER"}

    def execute(self, _context: Context) -> set[str]:
        return {"FINISHED"}

    def invoke(self, context: Context, _event: Event) -> set[str]:
        return context.window_manager.invoke_props_dialog(self, width=500)

    def draw(self, _context: Context) -> None:
        self.layout.label(
            text='Official add-on "glTF 2.0 format" is required. Please enable it.'
        )


def image_to_image_bytes(
    image: Image, export_settings: dict[str, object]
) -> tuple[bytes, str]:
    if bpy.app.version < (3, 6, 0):
        gltf2_blender_image = importlib.import_module(
            "io_scene_gltf2.blender.exp.gltf2_blender_image"
        )
    else:
        gltf2_blender_image = importlib.import_module(
            "io_scene_gltf2.blender.exp.material.extensions.gltf2_blender_image"
        )
    export_image = gltf2_blender_image.ExportImage.from_blender_image(image)

    mime_type = "image/jpeg" if image.file_format == "JPEG" else "image/png"

    if bpy.app.version < (3, 3, 0):
        # https://github.com/KhronosGroup/glTF-Blender-IO/blob/518b6466032534c4be4a4c50ca72d37c169a5ebf/addons/io_scene_gltf2/blender/exp/gltf2_blender_image.py
        return export_image.encode(mime_type), mime_type

    if bpy.app.version < (3, 5, 0):
        # https://github.com/KhronosGroup/glTF-Blender-IO/blob/b8901bb58fa29d78bc2741cadb3f01b6d30d7750/addons/io_scene_gltf2/blender/exp/gltf2_blender_image.py
        image_bytes, _specular_color_factor = export_image.encode(mime_type)
        return image_bytes, mime_type

    # https://github.com/KhronosGroup/glTF-Blender-IO/blob/e662c281fc830d7ad3ea918d38c6a1881ee143c5/addons/io_scene_gltf2/blender/exp/gltf2_blender_image.py#L139
    image_bytes, _specular_color_factor = export_image.encode(
        mime_type, export_settings
    )
    return image_bytes, mime_type


def init_extras_export() -> None:
    try:
        # https://github.com/KhronosGroup/glTF-Blender-IO/blob/6f9d0d9fc1bb30e2b0bb019342ffe86bd67358fc/addons/io_scene_gltf2/blender/com/gltf2_blender_extras.py#L20-L21
        gltf2_blender_extras = importlib.import_module(
            "io_scene_gltf2.blender.com.gltf2_blender_extras"
        )
    except ModuleNotFoundError:
        return
    key = "vrm_addon_extension"
    if key not in gltf2_blender_extras.BLACK_LIST:
        gltf2_blender_extras.BLACK_LIST.append(key)


def create_export_settings() -> dict[str, object]:
    return {
        # https://github.com/KhronosGroup/glTF-Blender-IO/blob/67b2ed150b0eba08129b970dbe1116c633a77d24/addons/io_scene_gltf2/__init__.py#L522
        "timestamp": datetime.datetime.now(datetime.timezone.utc),
        # https://github.com/KhronosGroup/glTF-Blender-IO/blob/67b2ed150b0eba08129b970dbe1116c633a77d24/addons/io_scene_gltf2/__init__.py#L258-L268
        # https://github.com/KhronosGroup/glTF-Blender-IO/blob/67b2ed150b0eba08129b970dbe1116c633a77d24/addons/io_scene_gltf2/__init__.py#L552
        "gltf_materials": True,
        # https://github.com/KhronosGroup/glTF-Blender-IO/blob/67b2ed150b0eba08129b970dbe1116c633a77d24/addons/io_scene_gltf2/__init__.py#L120-L137
        # https://github.com/KhronosGroup/glTF-Blender-IO/blob/67b2ed150b0eba08129b970dbe1116c633a77d24/addons/io_scene_gltf2/__init__.py#L532
        "gltf_format": "GLB",
        # https://github.com/KhronosGroup/glTF-Blender-IO/blob/67b2ed150b0eba08129b970dbe1116c633a77d24/addons/io_scene_gltf2/__init__.py#L154-L168
        # https://github.com/KhronosGroup/glTF-Blender-IO/blob/67b2ed150b0eba08129b970dbe1116c633a77d24/addons/io_scene_gltf2/__init__.py#L533
        "gltf_image_format": "AUTO",
        # https://github.com/KhronosGroup/glTF-Blender-IO/blob/67b2ed150b0eba08129b970dbe1116c633a77d24/addons/io_scene_gltf2/__init__.py#L329-L333
        # https://github.com/KhronosGroup/glTF-Blender-IO/blob/67b2ed150b0eba08129b970dbe1116c633a77d24/addons/io_scene_gltf2/__init__.py#L569
        "gltf_extras": True,
        # https://github.com/KhronosGroup/glTF-Blender-IO/blob/67b2ed150b0eba08129b970dbe1116c633a77d24/addons/io_scene_gltf2/__init__.py#L611-L633
        "gltf_user_extensions": [],
        # https://github.com/KhronosGroup/glTF-Blender-IO/blob/67b2ed150b0eba08129b970dbe1116c633a77d24/addons/io_scene_gltf2/__init__.py#L606
        "gltf_binary": bytearray(),
        # https://github.com/KhronosGroup/glTF-Blender-IO/blob/67b2ed150b0eba08129b970dbe1116c633a77d24/addons/io_scene_gltf2/__init__.py#L176-L184
        # https://github.com/KhronosGroup/glTF-Blender-IO/blob/67b2ed150b0eba08129b970dbe1116c633a77d24/addons/io_scene_gltf2/__init__.py#L530
        "gltf_keep_original_textures": False,
        # https://github.com/KhronosGroup/glTF-Blender-IO/blob/bfe4ff8b1b5c26ba17b0531b67798376147d9fa7/addons/io_scene_gltf2/__init__.py#L273-L279
        # https://github.com/KhronosGroup/glTF-Blender-IO/blob/bfe4ff8b1b5c26ba17b0531b67798376147d9fa7/addons/io_scene_gltf2/__init__.py#L579
        "gltf_original_specular": False,
        # https://github.com/KhronosGroup/glTF-Blender-IO/blob/e662c281fc830d7ad3ea918d38c6a1881ee143c5/addons/io_scene_gltf2/__init__.py#L208-L214
        # https://github.com/KhronosGroup/glTF-Blender-IO/blob/e662c281fc830d7ad3ea918d38c6a1881ee143c5/addons/io_scene_gltf2/__init__.py#L617
        "gltf_jpeg_quality": 75,
        # https://github.com/KhronosGroup/glTF-Blender-IO/blob/a2eac6c4b4ef957b654b61970dc554e3803a642e/addons/io_scene_gltf2/__init__.py#L233-L240
        # https://github.com/KhronosGroup/glTF-Blender-IO/blob/a2eac6c4b4ef957b654b61970dc554e3803a642e/addons/io_scene_gltf2/__init__.py#L787
        "gltf_image_quality": 75,
        # https://github.com/KhronosGroup/glTF-Blender-IO/blob/765c1bd8f59ce34d6e346147f379af191969777f/addons/io_scene_gltf2/__init__.py#L785
        # https://github.com/KhronosGroup/glTF-Blender-IO/blob/765c1bd8f59ce34d6e346147f379af191969777f/addons/io_scene_gltf2/__init__.py#L201-L208
        "gltf_add_webp": False,
    }


@dataclasses.dataclass
class ExportSceneGltfArguments:
    filepath: str
    check_existing: bool
    export_format: str
    export_extras: bool
    export_current_frame: bool
    use_selection: bool
    export_animations: bool
    export_rest_position_armature: bool
    export_def_bones: bool
    export_apply: bool
    export_all_influences: bool
    export_lights: bool
<<<<<<< HEAD
    use_active_scene: bool
=======
>>>>>>> d851a689
    export_try_sparse_sk: bool


def __invoke_export_scene_gltf(arguments: ExportSceneGltfArguments) -> set[str]:
    if bpy.app.version < (3, 6, 0):
        return bpy.ops.export_scene.gltf(
            filepath=arguments.filepath,
            check_existing=arguments.check_existing,
            export_format=arguments.export_format,
            export_extras=arguments.export_extras,
            export_current_frame=arguments.export_current_frame,
            use_selection=arguments.use_selection,
            export_animations=arguments.export_animations,
            export_def_bones=arguments.export_def_bones,  # Don't export control bones not marked as deform
            export_apply=arguments.export_apply,  # Enable non-destructive export
            export_all_influences=arguments.export_all_influences,
<<<<<<< HEAD
            export_lights=arguments.export_lights,  # TODO: Expose UI Option, Unity allows light export
            use_active_scene=arguments.use_active_scene,  # Reduce File Size
=======
            export_lights=arguments.export_lights,
>>>>>>> d851a689
        )

    if bpy.app.version < (4,):
        return bpy.ops.export_scene.gltf(
            filepath=arguments.filepath,
            check_existing=arguments.check_existing,
            export_format=arguments.export_format,
            export_extras=arguments.export_extras,
            export_current_frame=arguments.export_current_frame,
            use_selection=arguments.use_selection,
            export_animations=arguments.export_animations,
            export_rest_position_armature=arguments.export_rest_position_armature,
            export_def_bones=arguments.export_def_bones,  # Don't export control bones not marked as deform
            export_apply=arguments.export_apply,  # Enable non-destructive export
            export_all_influences=arguments.export_all_influences,
<<<<<<< HEAD
            export_lights=arguments.export_lights,  # TODO: Expose UI Option, Unity allows light export
            use_active_scene=arguments.use_active_scene,  # Reduce File Size
=======
            export_lights=arguments.export_lights,
>>>>>>> d851a689
        )

    return bpy.ops.export_scene.gltf(
        filepath=arguments.filepath,
        check_existing=arguments.check_existing,
        export_format=arguments.export_format,
        export_extras=arguments.export_extras,
        export_current_frame=arguments.export_current_frame,
        use_selection=arguments.use_selection,
        export_animations=arguments.export_animations,
        export_rest_position_armature=arguments.export_rest_position_armature,
        export_def_bones=arguments.export_def_bones,  # Don't export control bones not marked as deform
        export_apply=arguments.export_apply,  # Enable non-destructive export
        export_all_influences=arguments.export_all_influences,
<<<<<<< HEAD
        export_lights=arguments.export_lights,  # TODO: Expose UI Option, Unity allows light export
        use_active_scene=arguments.use_active_scene,  # Reduce File Size
        export_try_sparse_sk=arguments.export_try_sparse_sk,
=======
        export_lights=arguments.export_lights,
>>>>>>> d851a689
    )


def export_scene_gltf(arguments: ExportSceneGltfArguments) -> set[str]:
    try:
        return __invoke_export_scene_gltf(arguments)
    except RuntimeError:
        if not arguments.export_animations:
            raise
        logger.exception("Failed to export VRM with animations")
        # TODO: check traceback
        arguments.export_animations = False
        return __invoke_export_scene_gltf(arguments)<|MERGE_RESOLUTION|>--- conflicted
+++ resolved
@@ -129,10 +129,7 @@
     export_apply: bool
     export_all_influences: bool
     export_lights: bool
-<<<<<<< HEAD
     use_active_scene: bool
-=======
->>>>>>> d851a689
     export_try_sparse_sk: bool
 
 
@@ -149,12 +146,8 @@
             export_def_bones=arguments.export_def_bones,  # Don't export control bones not marked as deform
             export_apply=arguments.export_apply,  # Enable non-destructive export
             export_all_influences=arguments.export_all_influences,
-<<<<<<< HEAD
-            export_lights=arguments.export_lights,  # TODO: Expose UI Option, Unity allows light export
+            export_lights=arguments.export_lights,
             use_active_scene=arguments.use_active_scene,  # Reduce File Size
-=======
-            export_lights=arguments.export_lights,
->>>>>>> d851a689
         )
 
     if bpy.app.version < (4,):
@@ -170,12 +163,8 @@
             export_def_bones=arguments.export_def_bones,  # Don't export control bones not marked as deform
             export_apply=arguments.export_apply,  # Enable non-destructive export
             export_all_influences=arguments.export_all_influences,
-<<<<<<< HEAD
-            export_lights=arguments.export_lights,  # TODO: Expose UI Option, Unity allows light export
+            export_lights=arguments.export_lights,
             use_active_scene=arguments.use_active_scene,  # Reduce File Size
-=======
-            export_lights=arguments.export_lights,
->>>>>>> d851a689
         )
 
     return bpy.ops.export_scene.gltf(
@@ -190,13 +179,9 @@
         export_def_bones=arguments.export_def_bones,  # Don't export control bones not marked as deform
         export_apply=arguments.export_apply,  # Enable non-destructive export
         export_all_influences=arguments.export_all_influences,
-<<<<<<< HEAD
-        export_lights=arguments.export_lights,  # TODO: Expose UI Option, Unity allows light export
+        export_lights=arguments.export_lights,
         use_active_scene=arguments.use_active_scene,  # Reduce File Size
         export_try_sparse_sk=arguments.export_try_sparse_sk,
-=======
-        export_lights=arguments.export_lights,
->>>>>>> d851a689
     )
 
 
