import datetime
import importlib
from collections.abc import Set

import bpy

#
# ここで `import io_scene_gltf2` をするとio_scene_gltf2が無効化されている場合
# 全体を巻き込んでエラーになる。そのため関数内でインポートするように注意する。
#


class WM_OT_vrm_io_scene_gltf2_disabled_warning(bpy.types.Operator):
    bl_label = "glTF 2.0 add-on is disabled"
    bl_idname = "wm.vrm_gltf2_addon_disabled_warning"
    bl_options: Set[str] = {"REGISTER"}

    def execute(self, _context: bpy.types.Context) -> set[str]:
        return {"FINISHED"}

    def invoke(self, context: bpy.types.Context, _event: bpy.types.Event) -> set[str]:
        return context.window_manager.invoke_props_dialog(self, width=500)

    def draw(self, _context: bpy.types.Context) -> None:
        self.layout.label(
            text='Official add-on "glTF 2.0 format" is required. Please enable it.'
        )


def image_to_image_bytes(
    image: bpy.types.Image, export_settings: dict[str, object]
) -> tuple[bytes, str]:
    if bpy.app.version < (3, 6, 0):
        gltf2_blender_image = importlib.import_module(
            "io_scene_gltf2.blender.exp.gltf2_blender_image"
        )
    else:
        gltf2_blender_image = importlib.import_module(
            "io_scene_gltf2.blender.exp.material.extensions.gltf2_blender_image"
        )
    export_image = gltf2_blender_image.ExportImage.from_blender_image(image)

    mime_type = "image/jpeg" if image.file_format == "JPEG" else "image/png"

    if bpy.app.version < (3, 3, 0):
        # https://github.com/KhronosGroup/glTF-Blender-IO/blob/518b6466032534c4be4a4c50ca72d37c169a5ebf/addons/io_scene_gltf2/blender/exp/gltf2_blender_image.py
        return export_image.encode(mime_type), mime_type

    if bpy.app.version < (3, 5, 0):
        # https://github.com/KhronosGroup/glTF-Blender-IO/blob/b8901bb58fa29d78bc2741cadb3f01b6d30d7750/addons/io_scene_gltf2/blender/exp/gltf2_blender_image.py
        image_bytes, _specular_color_factor = export_image.encode(mime_type)
        return image_bytes, mime_type

    # https://github.com/KhronosGroup/glTF-Blender-IO/blob/e662c281fc830d7ad3ea918d38c6a1881ee143c5/addons/io_scene_gltf2/blender/exp/gltf2_blender_image.py#L139
    image_bytes, _specular_color_factor = export_image.encode(
        mime_type, export_settings
    )
    return image_bytes, mime_type


def init_extras_export() -> None:
    try:
        # https://github.com/KhronosGroup/glTF-Blender-IO/blob/6f9d0d9fc1bb30e2b0bb019342ffe86bd67358fc/addons/io_scene_gltf2/blender/com/gltf2_blender_extras.py#L20-L21
        gltf2_blender_extras = importlib.import_module(
            "io_scene_gltf2.blender.com.gltf2_blender_extras"
        )
    except ModuleNotFoundError:
        return
    key = "vrm_addon_extension"
    if key not in gltf2_blender_extras.BLACK_LIST:
        gltf2_blender_extras.BLACK_LIST.append(key)


def create_export_settings() -> dict[str, object]:
    return {
        # https://github.com/KhronosGroup/glTF-Blender-IO/blob/67b2ed150b0eba08129b970dbe1116c633a77d24/addons/io_scene_gltf2/__init__.py#L522
        "timestamp": datetime.datetime.now(datetime.timezone.utc),
        # https://github.com/KhronosGroup/glTF-Blender-IO/blob/67b2ed150b0eba08129b970dbe1116c633a77d24/addons/io_scene_gltf2/__init__.py#L258-L268
        # https://github.com/KhronosGroup/glTF-Blender-IO/blob/67b2ed150b0eba08129b970dbe1116c633a77d24/addons/io_scene_gltf2/__init__.py#L552
        "gltf_materials": True,
        # https://github.com/KhronosGroup/glTF-Blender-IO/blob/67b2ed150b0eba08129b970dbe1116c633a77d24/addons/io_scene_gltf2/__init__.py#L120-L137
        # https://github.com/KhronosGroup/glTF-Blender-IO/blob/67b2ed150b0eba08129b970dbe1116c633a77d24/addons/io_scene_gltf2/__init__.py#L532
        "gltf_format": "GLB",
        # https://github.com/KhronosGroup/glTF-Blender-IO/blob/67b2ed150b0eba08129b970dbe1116c633a77d24/addons/io_scene_gltf2/__init__.py#L154-L168
        # https://github.com/KhronosGroup/glTF-Blender-IO/blob/67b2ed150b0eba08129b970dbe1116c633a77d24/addons/io_scene_gltf2/__init__.py#L533
        "gltf_image_format": "AUTO",
        # https://github.com/KhronosGroup/glTF-Blender-IO/blob/67b2ed150b0eba08129b970dbe1116c633a77d24/addons/io_scene_gltf2/__init__.py#L329-L333
        # https://github.com/KhronosGroup/glTF-Blender-IO/blob/67b2ed150b0eba08129b970dbe1116c633a77d24/addons/io_scene_gltf2/__init__.py#L569
        "gltf_extras": True,
        # https://github.com/KhronosGroup/glTF-Blender-IO/blob/67b2ed150b0eba08129b970dbe1116c633a77d24/addons/io_scene_gltf2/__init__.py#L611-L633
        "gltf_user_extensions": [],
        # https://github.com/KhronosGroup/glTF-Blender-IO/blob/67b2ed150b0eba08129b970dbe1116c633a77d24/addons/io_scene_gltf2/__init__.py#L606
        "gltf_binary": bytearray(),
        # https://github.com/KhronosGroup/glTF-Blender-IO/blob/67b2ed150b0eba08129b970dbe1116c633a77d24/addons/io_scene_gltf2/__init__.py#L176-L184
        # https://github.com/KhronosGroup/glTF-Blender-IO/blob/67b2ed150b0eba08129b970dbe1116c633a77d24/addons/io_scene_gltf2/__init__.py#L530
        "gltf_keep_original_textures": False,
        # https://github.com/KhronosGroup/glTF-Blender-IO/blob/bfe4ff8b1b5c26ba17b0531b67798376147d9fa7/addons/io_scene_gltf2/__init__.py#L273-L279
        # https://github.com/KhronosGroup/glTF-Blender-IO/blob/bfe4ff8b1b5c26ba17b0531b67798376147d9fa7/addons/io_scene_gltf2/__init__.py#L579
        "gltf_original_specular": False,
        # https://github.com/KhronosGroup/glTF-Blender-IO/blob/e662c281fc830d7ad3ea918d38c6a1881ee143c5/addons/io_scene_gltf2/__init__.py#L208-L214
        # https://github.com/KhronosGroup/glTF-Blender-IO/blob/e662c281fc830d7ad3ea918d38c6a1881ee143c5/addons/io_scene_gltf2/__init__.py#L617
        "gltf_jpeg_quality": 75,
        # https://github.com/KhronosGroup/glTF-Blender-IO/blob/a2eac6c4b4ef957b654b61970dc554e3803a642e/addons/io_scene_gltf2/__init__.py#L233-L240
        # https://github.com/KhronosGroup/glTF-Blender-IO/blob/a2eac6c4b4ef957b654b61970dc554e3803a642e/addons/io_scene_gltf2/__init__.py#L787
        "gltf_image_quality": 75,
        # https://github.com/KhronosGroup/glTF-Blender-IO/blob/765c1bd8f59ce34d6e346147f379af191969777f/addons/io_scene_gltf2/__init__.py#L785
        # https://github.com/KhronosGroup/glTF-Blender-IO/blob/765c1bd8f59ce34d6e346147f379af191969777f/addons/io_scene_gltf2/__init__.py#L201-L208
        "gltf_add_webp": False,
    }


def export_scene_gltf(
    filepath: str,
    check_existing: bool,
    export_format: str,
    export_extras: bool,
    export_current_frame: bool,
    use_selection: bool,
    export_animations: bool,
    export_rest_position_armature: bool,
<<<<<<< HEAD
    export_def_bones: bool,
    export_apply: bool,
    export_all_influences: bool,
    export_lights: bool,
    use_active_scene: bool,
=======
    export_try_sparse_sk: bool,
>>>>>>> 01fcb0e9
) -> set[str]:
    if bpy.app.version < (3, 6, 0):
        return bpy.ops.export_scene.gltf(
            filepath=filepath,
            check_existing=check_existing,
            export_format=export_format,
            export_extras=export_extras,
            export_current_frame=export_current_frame,
            use_selection=use_selection,
            export_animations=export_animations,
            export_def_bones=export_def_bones,  # Don't export control bones not marked as deform
            export_apply=export_apply,  # Enable non-destructive export
            export_all_influences=export_all_influences,  # Models may appear incorrectly in many viewers
            export_lights=export_lights,  # TODO: Expose UI Option, Unity allows light export
            use_active_scene=use_active_scene,  # Reduce File Size
        )

    if bpy.app.version < (4,):
        return bpy.ops.export_scene.gltf(
            filepath=filepath,
            check_existing=check_existing,
            export_format=export_format,
            export_extras=export_extras,
            export_current_frame=export_current_frame,
            use_selection=use_selection,
            export_animations=export_animations,
            export_rest_position_armature=export_rest_position_armature,
        )

    return bpy.ops.export_scene.gltf(
        filepath=filepath,
        check_existing=check_existing,
        export_format=export_format,
        export_extras=export_extras,
        export_current_frame=export_current_frame,
        use_selection=use_selection,
        export_animations=export_animations,
        export_rest_position_armature=export_rest_position_armature,
<<<<<<< HEAD
        export_def_bones=export_def_bones,  # Don't export control bones not marked as deform
        export_apply=export_apply,  # Enable non-destructive export
        export_all_influences=export_all_influences,  # Models may appear incorrectly in many viewers
        export_lights=export_lights,  # TODO: Expose UI Option, Unity allows light export
        use_active_scene=use_active_scene,  # Reduce File Size
=======
        export_try_sparse_sk=export_try_sparse_sk,
>>>>>>> 01fcb0e9
    )<|MERGE_RESOLUTION|>--- conflicted
+++ resolved
@@ -118,15 +118,12 @@
     use_selection: bool,
     export_animations: bool,
     export_rest_position_armature: bool,
-<<<<<<< HEAD
     export_def_bones: bool,
     export_apply: bool,
     export_all_influences: bool,
     export_lights: bool,
     use_active_scene: bool,
-=======
     export_try_sparse_sk: bool,
->>>>>>> 01fcb0e9
 ) -> set[str]:
     if bpy.app.version < (3, 6, 0):
         return bpy.ops.export_scene.gltf(
@@ -154,6 +151,11 @@
             use_selection=use_selection,
             export_animations=export_animations,
             export_rest_position_armature=export_rest_position_armature,
+            export_def_bones=export_def_bones,  # Don't export control bones not marked as deform
+            export_apply=export_apply,  # Enable non-destructive export
+            export_all_influences=export_all_influences,  # Models may appear incorrectly in many viewers
+            export_lights=export_lights,  # TODO: Expose UI Option, Unity allows light export
+            use_active_scene=use_active_scene,  # Reduce File Size
         )
 
     return bpy.ops.export_scene.gltf(
@@ -165,13 +167,10 @@
         use_selection=use_selection,
         export_animations=export_animations,
         export_rest_position_armature=export_rest_position_armature,
-<<<<<<< HEAD
         export_def_bones=export_def_bones,  # Don't export control bones not marked as deform
         export_apply=export_apply,  # Enable non-destructive export
         export_all_influences=export_all_influences,  # Models may appear incorrectly in many viewers
         export_lights=export_lights,  # TODO: Expose UI Option, Unity allows light export
         use_active_scene=use_active_scene,  # Reduce File Size
-=======
         export_try_sparse_sk=export_try_sparse_sk,
->>>>>>> 01fcb0e9
     )