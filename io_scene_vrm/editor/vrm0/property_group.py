--- conflicted
+++ resolved
@@ -113,17 +113,12 @@
     )
 
     # for T-Pose
-<<<<<<< HEAD
     def update_pose_library(self, _context: bpy.types.Context) -> None:
         self.pose_marker_name = ""
 
     pose_library: bpy.props.PointerProperty(  # type: ignore[valid-type]
-        type=bpy.types.Action,
+        type=bpy.types.Action, name="Pose Library", description='Pose library for T Pose',
         update=update_pose_library,
-=======
-    pose_library: bpy.props.PointerProperty(  # type: ignore[valid-type]
-        type=bpy.types.Action, name="Pose Library", description='Pose library for T Pose'
->>>>>>> 50712a6c
     )
     pose_marker_name: bpy.props.StringProperty()  # type: ignore[valid-type]
 
@@ -131,7 +126,6 @@
     last_bone_names: bpy.props.CollectionProperty(  # type: ignore[valid-type]
         type=StringPropertyGroup
     )
-<<<<<<< HEAD
     initial_automatic_bone_assignment: bpy.props.BoolProperty(  # type: ignore[valid-type]
         default=True
     )
@@ -144,16 +138,6 @@
                 if human_bone.node.bone_name not in human_bone.node_candidates:
                     return False
         return True
-=======
-    page_items = [
-        ("page1", "Page 1", "", "NONE", 0),
-        ("page2", "Page 2", "", "NONE", 1)
-    ]
-    page: bpy.props.EnumProperty(  # type: ignore[valid-type]
-        items=page_items,
-        name="Page"  # noqa: F821
-    )
->>>>>>> 50712a6c
 
     @staticmethod
     def check_last_bone_names_and_update(
@@ -287,12 +271,8 @@
 # https://github.com/vrm-c/UniVRM/blob/v0.91.1/Assets/VRM/Runtime/Format/glTF_VRM_FirstPerson.cs#L32-L41
 class Vrm0MeshAnnotationPropertyGroup(bpy.types.PropertyGroup):  # type: ignore[misc]
     mesh: bpy.props.PointerProperty(  # type: ignore[valid-type]
-<<<<<<< HEAD
-        name="Mesh", type=MeshObjectPropertyGroup  # noqa: F821
-=======
-        name="Mesh", type=MeshPropertyGroup,
-        description='Mesh on restrict render in the first person camera'  # noqa: F821
->>>>>>> 50712a6c
+        name="Mesh", type=MeshObjectPropertyGroup,  # noqa: F821
+        description='Mesh on restrict render in the first person camera',  # noqa: F821
     )
     first_person_flag_items = [
         ("Auto", "Auto", "Auto restrict render", 0),
@@ -370,12 +350,8 @@
         name="Index"  # noqa: F821
     )
     weight: bpy.props.FloatProperty(  # type: ignore[valid-type]
-<<<<<<< HEAD
-        name="Weight", min=0, default=1, max=1  # noqa: F821
-=======
-        name="Weight", min=0, max=1,
+        name="Weight", min=0, default=1, max=1,  # noqa: F821
         subtype="FACTOR"  # noqa: F821
->>>>>>> 50712a6c
     )
 
 
@@ -625,18 +601,13 @@
             self.gravity_dir = normalized_gravity_dir
 
     gravity_dir: bpy.props.FloatVectorProperty(  # type: ignore[valid-type]
-<<<<<<< HEAD
         size=3,
         min=-1,
         max=1,
         subtype="XYZ",  # noqa: F821
         name="Gravity Direction",  # noqa: F722
+        description='Gravity direction of the springs',  # noqa: F722
         update=update_gravity_dir,
-=======
-        size=3, name="Gravity Direction",
-        subtype='XYZ',
-        description='Gravity direction of the springs'  # noqa: F722
->>>>>>> 50712a6c
     )
     drag_force: bpy.props.FloatProperty(  # type: ignore[valid-type]
         name="Drag Force", min=0.0, max=1.0, subtype='FACTOR',
